# biganimal_cluster (Resource)

The cluster resource is used to manage BigAnimal clusters. See [Creating a cluster](https://www.enterprisedb.com/docs/biganimal/latest/getting_started/creating_a_cluster/) for more details.



## Single Node Cluster Example

Please visit the [examples page](https://github.com/EnterpriseDB/terraform-provider-biganimal/tree/main/examples#biganimal_cluster-resource-examples) for more single node cluster examples on various cloud service providers.

```terraform
terraform {
  required_providers {
    biganimal = {
      source  = "EnterpriseDB/biganimal"
      version = "0.6.1"
    }
    random = {
      source  = "hashicorp/random"
      version = "3.6.0"
    }
  }
}

resource "random_password" "password" {
  length           = 16
  special          = true
  override_special = "!#$%&*()-_=+[]{}<>:?"
}

variable "cluster_name" {
  type        = string
  description = "The name of the cluster."
}

variable "project_id" {
  type        = string
  description = "BigAnimal Project ID"
}

resource "biganimal_cluster" "single_node_cluster" {
  cluster_name = var.cluster_name
  project_id   = var.project_id

  allowed_ip_ranges {
    cidr_block  = "127.0.0.1/32"
    description = "localhost"
  }

  allowed_ip_ranges {
    cidr_block  = "192.168.0.1/32"
    description = "description!"
  }

  backup_retention_period = "6d"
  cluster_architecture {
    id    = "single"
    nodes = 1
  }
  csp_auth = false

  instance_type = "azure:Standard_D2s_v3"
  password      = resource.random_password.password.result
  pg_config {
    name  = "application_name"
    value = "created through terraform"
  }

  pg_config {
    name  = "array_nulls"
    value = "off"
  }

  storage {
    volume_type       = "azurepremiumstorage"
    volume_properties = "P1"
    size              = "4 Gi"
  }

  maintenance_window = {
    is_enabled = true
    start_day  = 6
    start_time = "03:00"
  }

  pg_type               = "epas"
  pg_version            = "15"
  private_networking    = false
  cloud_provider        = "azure"
  read_only_connections = false
  region                = "eastus2"
  superuser_access      = true
<<<<<<< HEAD
  pgvector              = true
  # restore_cluster_id    = "p-123456789" # uncomment to restore cluster
  # restore_from_deleted  = true
  # restore_point         = "2006-01-02T15:04:05-0700"
=======
  pgvector              = false

  pg_bouncer = {
    is_enabled = false
    #  settings = [ # If is_enabled is true, remove the comment and enter the settings. Should you prefer something different from the defaults.
    #    {
    #      name      = "autodb_idle_timeout"
    #      operation = "read-write" #valid values ["read-write", "read-only"]. "read-only" is only valid for ha clusters with read_only_connections set to true
    #      value     = "5000"
    #    },
    #    {
    #      name      = "client_idle_timeout"
    #      operation = "read-write" #valid values ["read-write", "read-only"]. "read-only" is only valid for ha clusters with read_only_connections set to true
    #      value     = "6000"
    #    },
    #  ]
  }
>>>>>>> 55fc063e
}

output "password" {
  sensitive = true
  value     = resource.biganimal_cluster.single_node_cluster.password
}

output "faraway_replica_ids" {
  value = biganimal_cluster.single_node_cluster.faraway_replica_ids
}
```

## Primary/Standby High Availability Cluster Example
```terraform
terraform {
  required_providers {
    biganimal = {
      source  = "EnterpriseDB/biganimal"
      version = "0.6.1"
    }
    random = {
      source  = "hashicorp/random"
      version = "3.6.0"
    }
  }
}

resource "random_password" "password" {
  length           = 16
  special          = true
  override_special = "!#$%&*()-_=+[]{}<>:?"
}

variable "cluster_name" {
  type        = string
  description = "The name of the cluster."
}

variable "project_id" {
  type        = string
  description = "BigAnimal Project ID"
}

resource "biganimal_cluster" "ha_cluster" {
  cluster_name = var.cluster_name
  project_id   = var.project_id

  allowed_ip_ranges {
    cidr_block  = "127.0.0.1/32"
    description = "localhost"
  }

  allowed_ip_ranges {
    cidr_block  = "192.168.0.1/32"
    description = "description!"
  }

  backup_retention_period = "6d"
  cluster_architecture {
    id    = "ha"
    nodes = 3
  }

  instance_type = "aws:c5.large"
  password      = resource.random_password.password.result
  pg_config {
    name  = "application_name"
    value = "created through terraform"
  }

  pg_config {
    name  = "array_nulls"
    value = "off"
  }

  storage {
    volume_type       = "gp3"
    volume_properties = "gp3"
    size              = "4 Gi"
  }

  maintenance_window = {
    is_enabled = true
    start_day  = 6
    start_time = "03:00"
  }

  pg_type               = "epas"
  pg_version            = "15"
  private_networking    = false
  cloud_provider        = "aws"
  read_only_connections = true
  region                = "us-east-1"
  superuser_access      = true
<<<<<<< HEAD
  pgvector              = true
  # restore_cluster_id    = "p-123456789" # uncomment to restore cluster
  # restore_from_deleted  = true
  # restore_point         = "2006-01-02T15:04:05-0700"
=======
  pgvector              = false

  pg_bouncer = {
    is_enabled = false
    #  settings = [ # If is_enabled is true, remove the comment and enter the settings. Should you prefer something different from the defaults.
    #    {
    #      name      = "autodb_idle_timeout"
    #      operation = "read-write" #valid values ["read-write", "read-only"]. "read-only" is only valid for ha clusters with read_only_connections set to true
    #      value     = "5000"
    #    },
    #    {
    #      name      = "client_idle_timeout"
    #      operation = "read-write" #valid values ["read-write", "read-only"]. "read-only" is only valid for ha clusters with read_only_connections set to true
    #      value     = "6000"
    #    },
    #  ]
  }
>>>>>>> 55fc063e
}

output "password" {
  sensitive = true
  value     = resource.biganimal_cluster.ha_cluster.password
}

output "ro_connection_uri" {
  value = resource.biganimal_cluster.ha_cluster.ro_connection_uri
}

output "faraway_replica_ids" {
  value = resource.biganimal_cluster.ha_cluster.faraway_replica_ids
}
```

## Distributed High Availability Cluster Example

-> Please use the `biganimal_pgd` resource to manage the Distributed High Availability clusters.

## Restoring a cluster

Here are the steps to restore a cluster:
1. Use an example config in the examples folder, uncomment the following fields restore_cluster_id=p-123456789, restore_from_deleted=true and enter your cluster id you want to restore and set to true respectively(for restoring an active cluster, set to false)
2. Use commands terraform init and terraform import biganimal_cluster.single_node_cluster prj_123456789/p-123456789/import-from-deleted to import a deleted cluster into terraform(use import biganimal_cluster.single_node_cluster prj_123456789/p-123456789 to import an active cluster)
3. Use command terraform plan to compare and diff your config with the imported cluster(source cluster) and edit config where appropriate. You can also use terraform show to see the source cluster which you can copy and paste the field values into your config
4. Remove state by deleting the file terraform.tfstate or use the commands terraform state rm 'biganimal_cluster.single_node_cluster' and terraform state rm 'random_password.password'
5. Use command terraform init and terraform apply to restore the cluster, it will show a warning saying you are trying to restore a cluster
6. Remove or comment the field restore_cluster_id=p-123456789 in the config after the restore has completed

<!-- schema generated by tfplugindocs -->
## Schema

### Required

- `cloud_provider` (String) Cloud provider. For example, "aws", "azure", "gcp" or "bah:aws", "bah:gcp".
- `cluster_name` (String) Name of the cluster.
- `instance_type` (String) Instance type. For example, "azure:Standard_D2s_v3", "aws:c5.large" or "gcp:e2-highcpu-4".
- `password` (String) Password for the user edb_admin. It must be 12 characters or more.
- `pg_type` (String) Postgres type. For example, "epas", "pgextended", or "postgres".
- `pg_version` (String) Postgres version. See [Supported Postgres types and versions](https://www.enterprisedb.com/docs/biganimal/latest/overview/05_database_version_policy/#supported-postgres-types-and-versions) for supported Postgres types and versions.
- `project_id` (String) BigAnimal Project ID.
- `region` (String) Region to deploy the cluster. See [Supported regions](https://www.enterprisedb.com/docs/biganimal/latest/overview/03a_region_support/) for supported regions.

### Optional

- `allowed_ip_ranges` (Block Set) Allowed IP ranges. (see [below for nested schema](#nestedblock--allowed_ip_ranges))
- `backup_retention_period` (String) Backup retention period. For example, "7d", "2w", or "3m".
- `cluster_architecture` (Block, Optional) Cluster architecture. See [Supported cluster types](https://www.enterprisedb.com/docs/biganimal/latest/overview/02_high_availability/) for details. (see [below for nested schema](#nestedblock--cluster_architecture))
- `csp_auth` (Boolean) Is authentication handled by the cloud service provider. Available for AWS only, See [Authentication](https://www.enterprisedb.com/docs/biganimal/latest/getting_started/creating_a_cluster/#authentication) for details.
<<<<<<< HEAD
- `import_from_deleted` (Boolean) Used by the import function only to import a deleted cluster
=======
- `from_deleted` (Boolean) For restoring a cluster. Specifies if the cluster you want to restore is deleted
>>>>>>> 55fc063e
- `maintenance_window` (Attributes) Custom maintenance window. (see [below for nested schema](#nestedatt--maintenance_window))
- `most_recent` (Boolean) Show the most recent cluster when there are multiple clusters with the same name.
- `pe_allowed_principal_ids` (Set of String) Cloud provider subscription/account ID, need to be specified when cluster is deployed on BigAnimal's cloud account.
- `pg_bouncer` (Attributes) Pg bouncer. (see [below for nested schema](#nestedatt--pg_bouncer))
- `pg_config` (Block Set) Database configuration parameters. See [Modifying database configuration parameters](https://www.enterprisedb.com/docs/biganimal/latest/using_cluster/03_modifying_your_cluster/05_db_configuration_parameters/) for details. (see [below for nested schema](#nestedblock--pg_config))
- `pgvector` (Boolean) Is pgvector extension enabled. Adds support for vector storage and vector similarity search to Postgres.
- `private_networking` (Boolean) Is private networking enabled.
- `read_only_connections` (Boolean) Is read only connection enabled.
- `restore_cluster_id` (String) For restoring a cluster. Specifies the cluster id to restore
- `restore_from_deleted` (Boolean) For restoring a cluster. Specifies if the cluster you want to restore is from deleted
- `restore_point` (String) For restoring a cluster. Specifies restore point e.g. 2006-01-02T15:04:05-0700. Leave empty to restore from latest point
- `service_account_ids` (Set of String) A Google Cloud Service Account is used for logs. If you leave this blank, then you will be unable to access log details for this cluster. Required when cluster is deployed on BigAnimal's cloud account.
- `storage` (Block, Optional) Storage. (see [below for nested schema](#nestedblock--storage))
- `superuser_access` (Boolean) Enable to grant superuser access to the edb_admin role.
- `timeouts` (Block, Optional) (see [below for nested schema](#nestedblock--timeouts))

### Read-Only

- `cluster_id` (String) Cluster ID.
- `cluster_type` (String) Type of the cluster. For example, "cluster" for biganimal_cluster resources, or "faraway_replica" for biganimal_faraway_replica resources.
- `connection_uri` (String) Cluster connection URI.
- `created_at` (String) Cluster creation time.
- `faraway_replica_ids` (Set of String)
- `first_recoverability_point_at` (String) Earliest backup recover time.
- `id` (String) Resource ID of the cluster.
- `logs_url` (String) The URL to find the logs of this cluster.
- `metrics_url` (String) The URL to find the metrics of this cluster.
- `phase` (String) Current phase of the cluster.
- `resizing_pvc` (List of String) Resizing PVC.
- `ro_connection_uri` (String) Cluster read-only connection URI. Only available for high availability clusters.

<a id="nestedblock--allowed_ip_ranges"></a>
### Nested Schema for `allowed_ip_ranges`

Required:

- `cidr_block` (String) CIDR block.

Optional:

- `description` (String) CIDR block description.


<a id="nestedblock--cluster_architecture"></a>
### Nested Schema for `cluster_architecture`

Required:

- `id` (String) Cluster architecture ID. For example, "single" or "ha".For Extreme High Availability clusters, please use the [biganimal_pgd](https://registry.terraform.io/providers/EnterpriseDB/biganimal/latest/docs/resources/pgd) resource.
- `nodes` (Number) Node count.

Optional:

- `name` (String) Name.


<a id="nestedatt--maintenance_window"></a>
### Nested Schema for `maintenance_window`

Required:

- `is_enabled` (Boolean) Is maintenance window enabled.

Optional:

- `start_day` (Number) The day of week, 0 represents Sunday, 1 is Monday, and so on.
- `start_time` (String) Start time. "hh:mm", for example: "23:59".


<a id="nestedatt--pg_bouncer"></a>
### Nested Schema for `pg_bouncer`

Required:

- `is_enabled` (Boolean) Is pg bouncer enabled.

Optional:

- `settings` (Attributes Set) PgBouncer Configuration Settings. (see [below for nested schema](#nestedatt--pg_bouncer--settings))

<a id="nestedatt--pg_bouncer--settings"></a>
### Nested Schema for `pg_bouncer.settings`

Required:

- `name` (String) Name.
- `operation` (String) Operation.
- `value` (String) Value.



<a id="nestedblock--pg_config"></a>
### Nested Schema for `pg_config`

Required:

- `name` (String) GUC name.
- `value` (String) GUC value.


<a id="nestedblock--storage"></a>
### Nested Schema for `storage`

Required:

- `size` (String) Size of the volume. It can be set to different values depending on your volume type and properties.
- `volume_properties` (String) Volume properties in accordance with the selected volume type.
- `volume_type` (String) Volume type. For Azure: "azurepremiumstorage" or "ultradisk". For AWS: "gp3", "io2", org s "io2-block-express". For Google Cloud: only "pd-ssd".

Optional:

- `iops` (String) IOPS for the selected volume. It can be set to different values depending on your volume type and properties.
- `throughput` (String) Throughput is automatically calculated by BigAnimal based on the IOPS input if it's not provided.


<a id="nestedblock--timeouts"></a>
### Nested Schema for `timeouts`

Optional:

- `create` (String) A string that can be [parsed as a duration](https://pkg.go.dev/time#ParseDuration) consisting of numbers and unit suffixes, such as "30s" or "2h45m". Valid time units are "s" (seconds), "m" (minutes), "h" (hours).
- `delete` (String) A string that can be [parsed as a duration](https://pkg.go.dev/time#ParseDuration) consisting of numbers and unit suffixes, such as "30s" or "2h45m". Valid time units are "s" (seconds), "m" (minutes), "h" (hours). Setting a timeout for a Delete operation is only applicable if changes are saved into state before the destroy operation occurs.
- `update` (String) A string that can be [parsed as a duration](https://pkg.go.dev/time#ParseDuration) consisting of numbers and unit suffixes, such as "30s" or "2h45m". Valid time units are "s" (seconds), "m" (minutes), "h" (hours).

## Import

Import is supported using the following syntax:

```shell
# terraform import biganimal_cluster.<resource_name> <project_id>/<cluster_id>
terraform import biganimal_cluster.single_node_cluster prj_deadbeef01234567/p-abcd123456
```<|MERGE_RESOLUTION|>--- conflicted
+++ resolved
@@ -90,12 +90,10 @@
   read_only_connections = false
   region                = "eastus2"
   superuser_access      = true
-<<<<<<< HEAD
   pgvector              = true
   # restore_cluster_id    = "p-123456789" # uncomment to restore cluster
   # restore_from_deleted  = true
   # restore_point         = "2006-01-02T15:04:05-0700"
-=======
   pgvector              = false
 
   pg_bouncer = {
@@ -113,7 +111,6 @@
     #    },
     #  ]
   }
->>>>>>> 55fc063e
 }
 
 output "password" {
@@ -208,12 +205,10 @@
   read_only_connections = true
   region                = "us-east-1"
   superuser_access      = true
-<<<<<<< HEAD
   pgvector              = true
   # restore_cluster_id    = "p-123456789" # uncomment to restore cluster
   # restore_from_deleted  = true
   # restore_point         = "2006-01-02T15:04:05-0700"
-=======
   pgvector              = false
 
   pg_bouncer = {
@@ -231,7 +226,6 @@
     #    },
     #  ]
   }
->>>>>>> 55fc063e
 }
 
 output "password" {
@@ -282,11 +276,7 @@
 - `backup_retention_period` (String) Backup retention period. For example, "7d", "2w", or "3m".
 - `cluster_architecture` (Block, Optional) Cluster architecture. See [Supported cluster types](https://www.enterprisedb.com/docs/biganimal/latest/overview/02_high_availability/) for details. (see [below for nested schema](#nestedblock--cluster_architecture))
 - `csp_auth` (Boolean) Is authentication handled by the cloud service provider. Available for AWS only, See [Authentication](https://www.enterprisedb.com/docs/biganimal/latest/getting_started/creating_a_cluster/#authentication) for details.
-<<<<<<< HEAD
 - `import_from_deleted` (Boolean) Used by the import function only to import a deleted cluster
-=======
-- `from_deleted` (Boolean) For restoring a cluster. Specifies if the cluster you want to restore is deleted
->>>>>>> 55fc063e
 - `maintenance_window` (Attributes) Custom maintenance window. (see [below for nested schema](#nestedatt--maintenance_window))
 - `most_recent` (Boolean) Show the most recent cluster when there are multiple clusters with the same name.
 - `pe_allowed_principal_ids` (Set of String) Cloud provider subscription/account ID, need to be specified when cluster is deployed on BigAnimal's cloud account.
