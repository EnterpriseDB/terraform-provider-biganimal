# biganimal_pgd (Resource)

The PGD cluster data source describes a BigAnimal cluster. The data source requires your PGD cluster name.



## PGD Azure One Data Group Example
```terraform
terraform {
  required_providers {
    biganimal = {
      source  = "EnterpriseDB/biganimal"
      version = "0.6.0"
    }
    random = {
      source  = "hashicorp/random"
      version = "3.5.1"
    }
  }
}

resource "random_password" "password" {
  length           = 16
  special          = true
  override_special = "!#$%&*()-_=+[]{}<>:?"
}

variable "cluster_name" {
  type        = string
  description = "The name of the cluster."
}

variable "project_id" {
  type        = string
  description = "BigAnimal Project ID"
}

resource "biganimal_pgd" "pgd_cluster" {
  cluster_name = var.cluster_name
  project_id   = var.project_id
  password     = resource.random_password.password.result
  data_groups = [
    {
      allowed_ip_ranges = [
        {
          cidr_block  = "127.0.0.1/32"
          description = "localhost"
        },
        {
          cidr_block  = "192.168.0.1/32"
          description = "description!"
        },
      ]
      backup_retention_period = "6d"
      cluster_architecture = {
        cluster_architecture_id = "pgd"
        nodes                   = 3
      }
      csp_auth = false
      instance_type = {
        instance_type_id = "azure:Standard_D2s_v3"
      }
      pg_config = [
        {
          name  = "application_name"
          value = "created through terraform"
        },
        {
          name  = "array_nulls"
          value = "off"
        },
      ]
      storage = {
        volume_type       = "azurepremiumstorage"
        volume_properties = "P2"
        size              = "8 Gi"
      }
      pg_type = {
        pg_type_id = "epas"
      }
      pg_version = {
        pg_version_id = "15"
      }
      private_networking = false
      cloud_provider = {
        cloud_provider_id = "azure"
      }
      region = {
        region_id = "northeurope"
      }
      maintenance_window = {
        is_enabled = true
        start_day  = 1
        start_time = "13:00"
      }
    },
  ]
}
```

## PGD Azure Two Data Groups with One Witness Group Example
```terraform
terraform {
  required_providers {
    biganimal = {
      source  = "EnterpriseDB/biganimal"
      version = "0.6.0"
    }
    random = {
      source  = "hashicorp/random"
      version = "3.5.1"
    }
  }
}

resource "random_password" "password" {
  length           = 16
  special          = true
  override_special = "!#$%&*()-_=+[]{}<>:?"
}

variable "cluster_name" {
  type        = string
  description = "The name of the cluster."
}

variable "project_id" {
  type        = string
  description = "BigAnimal Project ID"
}

resource "biganimal_pgd" "pgd_cluster" {
  cluster_name = var.cluster_name
  project_id   = var.project_id
  password     = resource.random_password.password.result
  data_groups = [
    {
      allowed_ip_ranges = [
        {
          cidr_block  = "127.0.0.1/32"
          description = "localhost"
        },
        {
          cidr_block  = "192.168.0.1/32"
          description = "description!"
        },
      ]
      backup_retention_period = "6d"
      cluster_architecture = {
        cluster_architecture_id = "pgd"
        nodes                   = 3
      }
      csp_auth = false
      instance_type = {
        instance_type_id = "azure:Standard_D2s_v3"
      }
      pg_config = [
        {
          name  = "application_name"
          value = "created through terraform"
        },
        {
          name  = "array_nulls"
          value = "off"
        },
      ]
      storage = {
        volume_type       = "azurepremiumstorage"
        volume_properties = "P2"
        size              = "8 Gi"
      }
      pg_type = {
        pg_type_id = "epas"
      }
      pg_version = {
        pg_version_id = "15"
      }
      private_networking = false
      cloud_provider = {
        cloud_provider_id = "azure"
      }
      region = {
        region_id = "northeurope"
      }
      maintenance_window = {
        is_enabled = true
        start_day  = 1
        start_time = "13:00"
      }
    },
    {
      allowed_ip_ranges = [
        {
          cidr_block  = "127.0.0.1/32"
          description = "localhost"
        },
        {
          cidr_block  = "192.168.0.1/32"
          description = "description!"
        },
      ]
      backup_retention_period = "6d"
      cluster_architecture = {
        cluster_architecture_id = "pgd"
        nodes                   = 3
      }
      csp_auth = false
      instance_type = {
        instance_type_id = "azure:Standard_D2s_v3"
      }
      pg_config = [
        {
          name  = "application_name"
          value = "created through terraform"
        },
        {
          name  = "array_nulls"
          value = "off"
        },
      ]
      storage = {
        volume_type       = "azurepremiumstorage"
        volume_properties = "P2"
        size              = "8 Gi"
      }
      pg_type = {
        pg_type_id = "epas"
      }
      pg_version = {
        pg_version_id = "15"
      }
      private_networking = false
      cloud_provider = {
        cloud_provider_id = "azure"
      }
      region = {
        region_id = "eastus"
      }
      maintenance_window = {
        is_enabled = true
        start_day  = 2
        start_time = "15:00"
      }
    }
  ]
  witness_groups = [
    {
      region = {
        region_id = "canadacentral"
      }
      cloud_provider = {
        cloud_provider_id = "azure"
      }
      maintenance_window = {
        is_enabled = true
        start_day  = 3
        start_time = "03:00"
      }
    }
  ]
}
```

## PGD AWS One Data Group Example
```terraform
terraform {
  required_providers {
    biganimal = {
      source  = "EnterpriseDB/biganimal"
      version = "0.6.0"
    }
    random = {
      source  = "hashicorp/random"
      version = "3.5.1"
    }
  }
}

resource "random_password" "password" {
  length           = 16
  special          = true
  override_special = "!#$%&*()-_=+[]{}<>:?"
}

variable "cluster_name" {
  type        = string
  description = "The name of the cluster."
}

variable "project_id" {
  type        = string
  description = "BigAnimal Project ID"
}

resource "biganimal_pgd" "pgd_cluster" {
  cluster_name = var.cluster_name
  project_id   = var.project_id
  password     = resource.random_password.password.result
  data_groups = [
    {
      allowed_ip_ranges = [
        {
          cidr_block  = "127.0.0.1/32"
          description = "localhost"
        },
        {
          cidr_block  = "192.168.0.1/32"
          description = "description!"
        },
      ]
      backup_retention_period = "6d"
      cluster_architecture = {
        cluster_architecture_id = "pgd"
        nodes                   = 3
      }
      csp_auth = false
      instance_type = {
        instance_type_id = "aws:m5.large"
      }
      pg_config = [
        {
          name  = "application_name"
          value = "created through terraform"
        },
        {
          name  = "array_nulls"
          value = "off"
        },
      ]
      storage = {
        volume_type       = "gp3"
        volume_properties = "gp3"
        size              = "4 Gi"
      }
      pg_type = {
        pg_type_id = "epas"
      }
      pg_version = {
        pg_version_id = "15"
      }
      private_networking = false
      cloud_provider = {
        cloud_provider_id = "aws"
      }
      region = {
        region_id = "eu-central-1"
      }
      maintenance_window = {
        is_enabled = true
        start_day  = 6
        start_time = "13:00"
      }
    }
  ]
}
```

## PGD AWS Two Data Groups with One Witness Group Example
```terraform
terraform {
  required_providers {
    biganimal = {
      source  = "EnterpriseDB/biganimal"
      version = "0.6.0"
    }
    random = {
      source  = "hashicorp/random"
      version = "3.5.1"
    }
  }
}

resource "random_password" "password" {
  length           = 16
  special          = true
  override_special = "!#$%&*()-_=+[]{}<>:?"
}

variable "cluster_name" {
  type        = string
  description = "The name of the cluster."
}

variable "project_id" {
  type        = string
  description = "BigAnimal Project ID"
}

resource "biganimal_pgd" "pgd_cluster" {
  cluster_name = var.cluster_name
  project_id   = var.project_id
  password     = resource.random_password.password.result
  data_groups = [
    {
      allowed_ip_ranges = [
        {
          cidr_block  = "127.0.0.1/32"
          description = "localhost"
        },
        {
          cidr_block  = "192.168.0.1/32"
          description = "description!"
        },
      ]
      backup_retention_period = "6d"
      cluster_architecture = {
        cluster_architecture_id = "pgd"
        nodes                   = 3
      }
      csp_auth = false
      instance_type = {
        instance_type_id = "aws:m5.large"
      }
      pg_config = [
        {
          name  = "application_name"
          value = "created through terraform"
        },
        {
          name  = "array_nulls"
          value = "off"
        },
      ]
      storage = {
        volume_type       = "gp3"
        volume_properties = "gp3"
        size              = "4 Gi"
      }
      pg_type = {
        pg_type_id = "epas"
      }
      pg_version = {
        pg_version_id = "15"
      }
      private_networking = false
      cloud_provider = {
        cloud_provider_id = "aws"
      }
      region = {
        region_id = "eu-west-1"
      }
      maintenance_window = {
        is_enabled = true
        start_day  = 1
        start_time = "13:00"
      }
    },
    {
      allowed_ip_ranges = [
        {
          cidr_block  = "127.0.0.1/32"
          description = "localhost"
        },
        {
          cidr_block  = "192.168.0.1/32"
          description = "description!"
        },
      ]
      backup_retention_period = "6d"
      cluster_architecture = {
        cluster_architecture_id = "pgd"
        nodes                   = 3
      }
      csp_auth = false
      instance_type = {
        instance_type_id = "aws:m5.large"
      }
      pg_config = [
        {
          name  = "application_name"
          value = "created through terraform"
        },
        {
          name  = "array_nulls"
          value = "off"
        },
      ]
      storage = {
        volume_type       = "gp3"
        volume_properties = "gp3"
        size              = "4 Gi"
      }
      pg_type = {
        pg_type_id = "epas"
      }
      pg_version = {
        pg_version_id = "15"
      }
      private_networking = false
      cloud_provider = {
        cloud_provider_id = "aws"
      }
      region = {
        region_id = "eu-west-2"
      }
      maintenance_window = {
        is_enabled = true
        start_day  = 2
        start_time = "15:00"
      }
    }
  ]
  witness_groups = [
    {
      region = {
        region_id = "us-east-1"
      }
      cloud_provider = {
        cloud_provider_id = "aws"
      }
      maintenance_window = {
        is_enabled = true
        start_day  = 3
        start_time = "03:00"
      }
    }
  ]
}
```

## PGD GCP One Data Group Example
```terraform
terraform {
  required_providers {
    biganimal = {
      source  = "EnterpriseDB/biganimal"
      version = "0.6.0"
    }
    random = {
      source  = "hashicorp/random"
      version = "3.5.1"
    }
  }
}

resource "random_password" "password" {
  length           = 16
  special          = true
  override_special = "!#$%&*()-_=+[]{}<>:?"
}

variable "cluster_name" {
  type        = string
  description = "The name of the cluster."
}

variable "project_id" {
  type        = string
  description = "BigAnimal Project ID"
}

resource "biganimal_pgd" "pgd_cluster" {
  cluster_name = var.cluster_name
  project_id   = var.project_id
  password     = resource.random_password.password.result
  data_groups = [
    {
      allowed_ip_ranges = [
        {
          cidr_block  = "127.0.0.1/32"
          description = "localhost"
        },
        {
          cidr_block  = "192.168.0.1/32"
          description = "description!"
        },
      ]
      backup_retention_period = "6d"
      cluster_architecture = {
        cluster_architecture_id = "pgd"
        nodes                   = 3
      }
      csp_auth = false
      instance_type = {
        instance_type_id = "gcp:e2-highcpu-4"
      }
      pg_config = [
        {
          name  = "application_name"
          value = "created through terraform"
        },
        {
          name  = "array_nulls"
          value = "off"
        },
      ]
      storage = {
        volume_type       = "pd-ssd"
        volume_properties = "pd-ssd"
        size              = "10 Gi"
      }
      pg_type = {
        pg_type_id = "epas"
      }
      pg_version = {
        pg_version_id = "15"
      }
      private_networking = false
      cloud_provider = {
        cloud_provider_id = "gcp"
      }
      region = {
        region_id = "us-east1"
      }
      maintenance_window = {
        is_enabled = true
        start_day  = 6
        start_time = "13:00"
      }
    }
  ]
}
```

## PGD GCP Two Data Groups with One Witness Group Example
```terraform
terraform {
  required_providers {
    biganimal = {
      source  = "EnterpriseDB/biganimal"
      version = "0.6.0"
    }
    random = {
      source  = "hashicorp/random"
      version = "3.5.1"
    }
  }
}

resource "random_password" "password" {
  length           = 16
  special          = true
  override_special = "!#$%&*()-_=+[]{}<>:?"
}

variable "cluster_name" {
  type        = string
  description = "The name of the cluster."
}

variable "project_id" {
  type        = string
  description = "BigAnimal Project ID"
}

resource "biganimal_pgd" "pgd_cluster" {
  cluster_name = var.cluster_name
  project_id   = var.project_id
  password     = resource.random_password.password.result
  data_groups = [
    {
      allowed_ip_ranges = [
        {
          cidr_block  = "127.0.0.1/32"
          description = "localhost"
        },
        {
          cidr_block  = "192.168.0.1/32"
          description = "description!"
        },
      ]
      backup_retention_period = "6d"
      cluster_architecture = {
        cluster_architecture_id = "pgd"
        nodes                   = 3
      }
      csp_auth = false
      instance_type = {
        instance_type_id = "gcp:e2-highcpu-4"
      }
      pg_config = [
        {
          name  = "application_name"
          value = "created through terraform"
        },
        {
          name  = "array_nulls"
          value = "off"
        },
      ]
      storage = {
        volume_type       = "pd-ssd"
        volume_properties = "pd-ssd"
        size              = "10 Gi"
      }
      pg_type = {
        pg_type_id = "epas"
      }
      pg_version = {
        pg_version_id = "15"
      }
      private_networking = false
      cloud_provider = {
        cloud_provider_id = "gcp"
      }
      region = {
        region_id = "us-east1"
      }
      maintenance_window = {
        is_enabled = true
        start_day  = 6
        start_time = "13:00"
      }
    },
    {
      allowed_ip_ranges = [
        {
          cidr_block  = "127.0.0.1/32"
          description = "localhost"
        },
        {
          cidr_block  = "192.168.0.1/32"
          description = "description!"
        },
      ]
      backup_retention_period = "6d"
      cluster_architecture = {
        cluster_architecture_id = "pgd"
        nodes                   = 3
      }
      csp_auth = false
      instance_type = {
        instance_type_id = "gcp:e2-highcpu-4"
      }
      pg_config = [
        {
          name  = "application_name"
          value = "created through terraform"
        },
        {
          name  = "array_nulls"
          value = "off"
        },
      ]
      storage = {
        volume_type       = "pd-ssd"
        volume_properties = "pd-ssd"
        size              = "10 Gi"
      }
      pg_type = {
        pg_type_id = "epas"
      }
      pg_version = {
        pg_version_id = "15"
      }
      private_networking = false
      cloud_provider = {
        cloud_provider_id = "gcp"
      }
      region = {
        region_id = "europe-west1"
      }
      maintenance_window = {
        is_enabled = true
        start_day  = 5
        start_time = "12:00"
      }
    }
  ]
  witness_groups = [
    {
      region = {
        region_id = "asia-south1"
      }
      cloud_provider = {
        cloud_provider_id = "gcp"
      }
      maintenance_window = {
        is_enabled = true
        start_day  = 3
        start_time = "03:00"
      }
    }
  ]
}
```

<!-- schema generated by tfplugindocs -->
## Schema

### Required

- `cluster_name` (String) cluster name
- `data_groups` (Attributes Set) Cluster data groups. (see [below for nested schema](#nestedatt--data_groups))
- `password` (String, Sensitive) Password for the user edb_admin. It must be 12 characters or more.

### Optional

- `most_recent` (Boolean) Show the most recent cluster when there are multiple clusters with the same name
- `project_id` (String) BigAnimal Project ID.
- `timeouts` (Block, Optional) (see [below for nested schema](#nestedblock--timeouts))
- `witness_groups` (Attributes Set) (see [below for nested schema](#nestedatt--witness_groups))

### Read-Only

- `cluster_id` (String) Cluster ID.
- `id` (String) The ID of this resource.

<a id="nestedatt--data_groups"></a>
### Nested Schema for `data_groups`

Required:

- `allowed_ip_ranges` (Attributes Set) Allowed IP ranges. (see [below for nested schema](#nestedatt--data_groups--allowed_ip_ranges))
- `backup_retention_period` (String) Backup retention period
- `cloud_provider` (Attributes) Cloud provider. (see [below for nested schema](#nestedatt--data_groups--cloud_provider))
- `cluster_architecture` (Attributes) Cluster architecture. (see [below for nested schema](#nestedatt--data_groups--cluster_architecture))
- `csp_auth` (Boolean) Is authentication handled by the cloud service provider.
- `instance_type` (Attributes) Instance type. (see [below for nested schema](#nestedatt--data_groups--instance_type))
- `maintenance_window` (Attributes) Custom maintenance window. (see [below for nested schema](#nestedatt--data_groups--maintenance_window))
- `pg_config` (Attributes Set) Database configuration parameters. (see [below for nested schema](#nestedatt--data_groups--pg_config))
- `pg_type` (Attributes) Postgres type. (see [below for nested schema](#nestedatt--data_groups--pg_type))
- `pg_version` (Attributes) Postgres version. (see [below for nested schema](#nestedatt--data_groups--pg_version))
- `private_networking` (Boolean) Is private networking enabled.
- `region` (Attributes) Region. (see [below for nested schema](#nestedatt--data_groups--region))
- `storage` (Attributes) Storage. (see [below for nested schema](#nestedatt--data_groups--storage))

Optional:

- `cluster_type` (String) Type of the Specified Cluster

Read-Only:

- `cluster_name` (String) Name of the group.
- `conditions` (Attributes Set) Conditions. (see [below for nested schema](#nestedatt--data_groups--conditions))
- `connection_uri` (String) Data group connection URI.
- `created_at` (String) Cluster creation time.
- `group_id` (String) Group ID of the group.
- `logs_url` (String) The URL to find the logs of this cluster.
- `metrics_url` (String) The URL to find the metrics of this cluster.
- `phase` (String) Current phase of the data group.
- `resizing_pvc` (Set of String) Resizing PVC.

<a id="nestedatt--data_groups--allowed_ip_ranges"></a>
### Nested Schema for `data_groups.allowed_ip_ranges`

Required:

- `cidr_block` (String) CIDR block
- `description` (String) Description of CIDR block


<a id="nestedatt--data_groups--cloud_provider"></a>
### Nested Schema for `data_groups.cloud_provider`

Required:

- `cloud_provider_id` (String) Data group cloud provider id.


<a id="nestedatt--data_groups--cluster_architecture"></a>
### Nested Schema for `data_groups.cluster_architecture`

Required:

- `cluster_architecture_id` (String) Cluster architecture ID.
- `nodes` (Number) Node count.

Read-Only:

- `cluster_architecture_name` (String) Cluster architecture name.
- `witness_nodes` (Number) Witness nodes count.


<a id="nestedatt--data_groups--instance_type"></a>
### Nested Schema for `data_groups.instance_type`

Required:

- `instance_type_id` (String) Data group instance type id.


<a id="nestedatt--data_groups--maintenance_window"></a>
### Nested Schema for `data_groups.maintenance_window`

Required:

- `is_enabled` (Boolean) Is maintenance window enabled.
- `start_day` (Number) Start day.
- `start_time` (String) Start time.


<a id="nestedatt--data_groups--pg_config"></a>
### Nested Schema for `data_groups.pg_config`

Required:

- `name` (String) GUC name.
- `value` (String) GUC value.


<a id="nestedatt--data_groups--pg_type"></a>
### Nested Schema for `data_groups.pg_type`

Required:

- `pg_type_id` (String) Data group pg type id.


<a id="nestedatt--data_groups--pg_version"></a>
### Nested Schema for `data_groups.pg_version`

Required:

- `pg_version_id` (String) Data group pg version id.


<a id="nestedatt--data_groups--region"></a>
### Nested Schema for `data_groups.region`

Required:

- `region_id` (String) Data group region id.


<a id="nestedatt--data_groups--storage"></a>
### Nested Schema for `data_groups.storage`

Required:

- `volume_properties` (String) Volume properties.
- `volume_type` (String) Volume type.

Optional:

- `iops` (String) IOPS for the selected volume.
- `size` (String) Size of the volume.
- `throughput` (String) Throughput.


<a id="nestedatt--data_groups--conditions"></a>
### Nested Schema for `data_groups.conditions`

Read-Only:

- `condition_status` (String) Condition status
- `type` (String) Type



<a id="nestedblock--timeouts"></a>
### Nested Schema for `timeouts`

Optional:

- `create` (String) A string that can be [parsed as a duration](https://pkg.go.dev/time#ParseDuration) consisting of numbers and unit suffixes, such as "30s" or "2h45m". Valid time units are "s" (seconds), "m" (minutes), "h" (hours).
- `delete` (String) A string that can be [parsed as a duration](https://pkg.go.dev/time#ParseDuration) consisting of numbers and unit suffixes, such as "30s" or "2h45m". Valid time units are "s" (seconds), "m" (minutes), "h" (hours). Setting a timeout for a Delete operation is only applicable if changes are saved into state before the destroy operation occurs.
- `update` (String) A string that can be [parsed as a duration](https://pkg.go.dev/time#ParseDuration) consisting of numbers and unit suffixes, such as "30s" or "2h45m". Valid time units are "s" (seconds), "m" (minutes), "h" (hours).


<a id="nestedatt--witness_groups"></a>
### Nested Schema for `witness_groups`

Required:

- `region` (Attributes) Region. (see [below for nested schema](#nestedatt--witness_groups--region))

Optional:

- `cloud_provider` (Attributes) Witness Group cloud provider id. It can be set during creation only and can be different than the cloud provider of the data groups. Once set, cannot be changed. (see [below for nested schema](#nestedatt--witness_groups--cloud_provider))
<<<<<<< HEAD
=======
- `cluster_architecture` (Attributes) Cluster architecture. (see [below for nested schema](#nestedatt--witness_groups--cluster_architecture))
- `maintenance_window` (Attributes) Custom maintenance window. (see [below for nested schema](#nestedatt--witness_groups--maintenance_window))
>>>>>>> 6675e195

Read-Only:

- `cluster_architecture` (Attributes) Cluster architecture. (see [below for nested schema](#nestedatt--witness_groups--cluster_architecture))
- `cluster_type` (String) Type of the Specified Cluster
- `group_id` (String) Group id of witness group.
- `instance_type` (Attributes) Instance type. (see [below for nested schema](#nestedatt--witness_groups--instance_type))
- `phase` (String) Current phase of the witness group.
- `storage` (Attributes) Storage. (see [below for nested schema](#nestedatt--witness_groups--storage))

<a id="nestedatt--witness_groups--region"></a>
### Nested Schema for `witness_groups.region`

Required:

- `region_id` (String) Region id.


<a id="nestedatt--witness_groups--cloud_provider"></a>
### Nested Schema for `witness_groups.cloud_provider`

Optional:

- `cloud_provider_id` (String) Cloud provider id.


<a id="nestedatt--witness_groups--cluster_architecture"></a>
### Nested Schema for `witness_groups.cluster_architecture`

Read-Only:

- `cluster_architecture_id` (String) Cluster architecture ID.
- `cluster_architecture_name` (String) Name.
- `nodes` (Number) Nodes.
- `witness_nodes` (Number) Witness nodes count.


<a id="nestedatt--witness_groups--maintenance_window"></a>
### Nested Schema for `witness_groups.maintenance_window`

Required:

- `is_enabled` (Boolean) Is maintenance window enabled.

Optional:

- `start_day` (Number) The day of week, 0 represents Sunday, 1 is Monday, and so on.
- `start_time` (String) Start time. "hh:mm", for example: "23:59".


<a id="nestedatt--witness_groups--instance_type"></a>
### Nested Schema for `witness_groups.instance_type`

Read-Only:

- `instance_type_id` (String) Witness group instance type id.


<a id="nestedatt--witness_groups--storage"></a>
### Nested Schema for `witness_groups.storage`

Read-Only:

- `iops` (String) IOPS for the selected volume.
- `size` (String) Size of the volume.
- `throughput` (String) Throughput.
- `volume_properties` (String) Volume properties.
- `volume_type` (String) Volume type.

## Import

Import is supported using the following syntax:

```shell
# terraform import biganimal_pgd.<resource_name> <project_id>/<cluster_id>
terraform import biganimal_pgd.pgd_cluster prj_deadbeef01234567/p-abcd123456
```<|MERGE_RESOLUTION|>--- conflicted
+++ resolved
@@ -958,11 +958,8 @@
 Optional:
 
 - `cloud_provider` (Attributes) Witness Group cloud provider id. It can be set during creation only and can be different than the cloud provider of the data groups. Once set, cannot be changed. (see [below for nested schema](#nestedatt--witness_groups--cloud_provider))
-<<<<<<< HEAD
-=======
 - `cluster_architecture` (Attributes) Cluster architecture. (see [below for nested schema](#nestedatt--witness_groups--cluster_architecture))
 - `maintenance_window` (Attributes) Custom maintenance window. (see [below for nested schema](#nestedatt--witness_groups--maintenance_window))
->>>>>>> 6675e195
 
 Read-Only:
 
