package provider

import (
	"context"

	"github.com/EnterpriseDB/terraform-provider-biganimal/pkg/api"
	"github.com/hashicorp/terraform-plugin-framework-timeouts/resource/timeouts"
	"github.com/hashicorp/terraform-plugin-framework-validators/int64validator"
	"github.com/hashicorp/terraform-plugin-framework-validators/stringvalidator"
	"github.com/hashicorp/terraform-plugin-framework/datasource"
	"github.com/hashicorp/terraform-plugin-framework/datasource/schema"
	"github.com/hashicorp/terraform-plugin-framework/schema/validator"
	"github.com/hashicorp/terraform-plugin-framework/types"
)

var (
	_ datasource.DataSource              = &clusterDataSource{}
	_ datasource.DataSourceWithConfigure = &clusterDataSource{}
)

type PgConfigDatasourceModel struct {
	Value types.String `tfsdk:"value"`
	Name  types.String `tfsdk:"name"`
}

type StorageDatasourceModel struct {
	Throughput       types.String `tfsdk:"throughput"`
	VolumeProperties types.String `tfsdk:"volume_properties"`
	VolumeType       types.String `tfsdk:"volume_type"`
	Iops             types.String `tfsdk:"iops"`
	Size             types.String `tfsdk:"size"`
}

type ClusterArchitectureDatasourceModel struct {
	Nodes types.Int64  `tfsdk:"nodes"`
	Id    types.String `tfsdk:"id"`
	Name  types.String `tfsdk:"name"`
}

type clusterDatasourceModel struct {
<<<<<<< HEAD
	ID                         types.String                        `tfsdk:"id"`
	AllowedIpRanges            []AllowedIpRangesDatasourceModel    `tfsdk:"allowed_ip_ranges"`
	BackupRetentionPeriod      types.String                        `tfsdk:"backup_retention_period"`
	CreatedAt                  types.String                        `tfsdk:"created_at"`
	InstanceType               types.String                        `tfsdk:"instance_type"`
	ClusterName                types.String                        `tfsdk:"cluster_name"`
	FarawayReplicaIds          []string                            `tfsdk:"faraway_replica_ids"`
	LogsUrl                    types.String                        `tfsdk:"logs_url"`
	MostRecent                 types.Bool                          `tfsdk:"most_recent"`
	ClusterId                  types.String                        `tfsdk:"cluster_id"`
	PgConfig                   []PgConfigDatasourceModel           `tfsdk:"pg_config"`
	ExpiredAt                  types.String                        `tfsdk:"expired_at"`
	ReadOnlyConnections        types.Bool                          `tfsdk:"read_only_connections"`
	ResizingPvc                []string                            `tfsdk:"resizing_pvc"`
	CspAuth                    types.Bool                          `tfsdk:"csp_auth"`
	MetricsUrl                 types.String                        `tfsdk:"metrics_url"`
	CloudProvider              types.String                        `tfsdk:"cloud_provider"`
	Storage                    *StorageDatasourceModel             `tfsdk:"storage"`
	RoConnectionUri            types.String                        `tfsdk:"ro_connection_uri"`
	PrivateNetworking          types.Bool                          `tfsdk:"private_networking"`
	PgType                     types.String                        `tfsdk:"pg_type"`
	PgVersion                  types.String                        `tfsdk:"pg_version"`
	ClusterArchitecture        *ClusterArchitectureDatasourceModel `tfsdk:"cluster_architecture"`
	ProjectId                  types.String                        `tfsdk:"project_id"`
	ClusterType                types.String                        `tfsdk:"cluster_type"`
	Phase                      types.String                        `tfsdk:"phase"`
	DeletedAt                  types.String                        `tfsdk:"deleted_at"`
	ConnectionUri              types.String                        `tfsdk:"connection_uri"`
	Region                     types.String                        `tfsdk:"region"`
	FirstRecoverabilityPointAt types.String                        `tfsdk:"first_recoverability_point_at"`
	MaintenanceWindow          *terraformCommon.MaintenanceWindow  `tfsdk:"maintenance_window"`
	ServiceAccountIds          types.Set                           `tfsdk:"service_account_ids"`
	PeAllowedPrincipalIds      types.Set                           `tfsdk:"pe_allowed_principal_ids"`
	SuperuserAccess            types.Bool                          `tfsdk:"superuser_access"`
	VolumeSnapshot             types.Bool                          `tfsdk:"volume_snapshot_backup"`
=======
	ClusterResourceModel
>>>>>>> b48ae410
}

type AllowedIpRangesDatasourceModel struct {
	CidrBlock   types.String `tfsdk:"cidr_block"`
	Description types.String `tfsdk:"description"`
}

type clusterDataSource struct {
	client *api.ClusterClient
}

func (c *clusterDataSource) Metadata(_ context.Context, req datasource.MetadataRequest, resp *datasource.MetadataResponse) {
	resp.TypeName = req.ProviderTypeName + "_cluster"
}

// Configure adds the provider configured client to the data source.
func (c *clusterDataSource) Configure(_ context.Context, req datasource.ConfigureRequest, resp *datasource.ConfigureResponse) {
	if req.ProviderData == nil {
		return
	}

	c.client = req.ProviderData.(*api.API).ClusterClient()
}

func (c *clusterDataSource) Schema(ctx context.Context, req datasource.SchemaRequest, resp *datasource.SchemaResponse) {
	resp.Schema = schema.Schema{
		MarkdownDescription: "The cluster resource is used to manage BigAnimal clusters. See [Creating a cluster](https://www.enterprisedb.com/docs/biganimal/latest/getting_started/creating_a_cluster/) for more details.",
		// using Blocks for backward compatible
		Blocks: map[string]schema.Block{
			"timeouts": timeouts.Block(ctx,
				timeouts.Opts{Create: true, Delete: true, Update: true},
			),
		},
		Attributes: map[string]schema.Attribute{
			"id": schema.StringAttribute{
				MarkdownDescription: "Cluster architecture. See [Supported cluster types](https://www.enterprisedb.com/docs/biganimal/latest/overview/02_high_availability/) for details.",
				Computed:            true,
			},
			"cluster_id": schema.StringAttribute{
				MarkdownDescription: "Cluster ID.",
				Required:            true,
			},
			"cluster_architecture": schema.SingleNestedAttribute{
				Description: "Cluster architecture.",
				Computed:    true,
				Attributes: map[string]schema.Attribute{
					"id": schema.StringAttribute{
						Description: "Cluster architecture ID. For example, \"single\" or \"ha\".For Extreme High Availability clusters, please use the [biganimal_pgd](https://registry.terraform.io/providers/EnterpriseDB/biganimal/latest/docs/resources/pgd) resource.",
						Required:    true,
					},
					"name": schema.StringAttribute{
						Description: "Name.",
						Computed:    true,
					},
					"nodes": schema.Float64Attribute{
						Description: "Node count.",
						Required:    true,
					},
				},
			},
			"allowed_ip_ranges": schema.SetNestedAttribute{
				Description: "Allowed IP ranges.",
				Optional:    true,
				Computed:    true,
				NestedObject: schema.NestedAttributeObject{
					Attributes: map[string]schema.Attribute{
						"cidr_block": schema.StringAttribute{
							Description: "CIDR block",
							Required:    true,
						},
						"description": schema.StringAttribute{
							Description: "Description of CIDR block",
							Optional:    true,
						},
					},
				},
			},
			"pg_config": schema.SetNestedAttribute{
				Description: "Database configuration parameters. See [Modifying database configuration parameters](https://www.enterprisedb.com/docs/biganimal/latest/using_cluster/03_modifying_your_cluster/05_db_configuration_parameters/) for details.",
				Optional:    true,
				NestedObject: schema.NestedAttributeObject{
					Attributes: map[string]schema.Attribute{
						"name": schema.StringAttribute{
							Description: "GUC name.",
							Required:    true,
						},
						"value": schema.StringAttribute{
							Description: "GUC value.",
							Required:    true,
						},
					},
				},
			},
			"storage": schema.SingleNestedAttribute{
				Description: "Storage.",
				Computed:    true,
				Attributes: map[string]schema.Attribute{
					"iops": schema.StringAttribute{
						Description: "IOPS for the selected volume. It can be set to different values depending on your volume type and properties.",
						Optional:    true,
						Computed:    true,
					},
					"size": schema.StringAttribute{
						Description: "Size of the volume. It can be set to different values depending on your volume type and properties.",
						Required:    true,
					},
					"throughput": schema.StringAttribute{
						Description: "Throughput is automatically calculated by BigAnimal based on the IOPS input if it's not provided.",
						Optional:    true,
						Computed:    true,
					},
					"volume_properties": schema.StringAttribute{
						Description: "Volume properties in accordance with the selected volume type.",
						Required:    true,
					},
					"volume_type": schema.StringAttribute{
						Description: "Volume type. For Azure: \"azurepremiumstorage\" or \"ultradisk\". For AWS: \"gp3\", \"io2\", org s \"io2-block-express\". For Google Cloud: only \"pd-ssd\".",
						Required:    true,
					},
				},
			},
			"connection_uri": schema.StringAttribute{
				MarkdownDescription: "Cluster connection URI.",
				Computed:            true,
			},
			"cluster_name": schema.StringAttribute{
				MarkdownDescription: "Name of the cluster.",
				Computed:            true,
			},
			"phase": schema.StringAttribute{
				MarkdownDescription: "Current phase of the cluster.",
				Computed:            true,
			},

			"ro_connection_uri": schema.StringAttribute{
				MarkdownDescription: "Cluster read-only connection URI. Only available for high availability clusters.",
				Computed:            true,
			},
			"project_id": schema.StringAttribute{
				MarkdownDescription: "BigAnimal Project ID.",
				Required:            true,
				Validators: []validator.String{
					ProjectIdValidator(),
				},
			},
			"logs_url": schema.StringAttribute{
				MarkdownDescription: "The URL to find the logs of this cluster.",
				Computed:            true,
			},
			"backup_retention_period": schema.StringAttribute{
				MarkdownDescription: "Backup retention period. For example, \"7d\", \"2w\", or \"3m\".",
				Optional:            true,
				Computed:            true,
				Validators: []validator.String{
					BackupRetentionPeriodValidator(),
				},
			},
			"cluster_type": schema.StringAttribute{
				MarkdownDescription: "Type of the cluster. For example, \"cluster\" for biganimal_cluster resources, or \"faraway_replica\" for biganimal_faraway_replica resources.",
				Computed:            true,
			},
			"cloud_provider": schema.StringAttribute{
				Description: "Cloud provider. For example, \"aws\", \"azure\", \"gcp\" or \"bah:aws\", \"bah:gcp\".",
				Computed:    true,
			},
			"pg_type": schema.StringAttribute{
				MarkdownDescription: "Postgres type. For example, \"epas\", \"pgextended\", or \"postgres\".",
				Computed:            true,
				Validators: []validator.String{
					stringvalidator.OneOf("epas", "pgextended", "postgres"),
				},
			},
			"first_recoverability_point_at": schema.StringAttribute{
				MarkdownDescription: "Earliest backup recover time.",
				Computed:            true,
			},
			"faraway_replica_ids": schema.SetAttribute{
				Computed:    true,
				ElementType: types.StringType,
			},
			"pg_version": schema.StringAttribute{
				MarkdownDescription: "Postgres version. See [Supported Postgres types and versions](https://www.enterprisedb.com/docs/biganimal/latest/overview/05_database_version_policy/#supported-postgres-types-and-versions) for supported Postgres types and versions.",
				Computed:            true,
			},
			"private_networking": schema.BoolAttribute{
				MarkdownDescription: "Is private networking enabled.",
				Optional:            true,
			},
			"password": schema.StringAttribute{
				MarkdownDescription: "Password for the user edb_admin. It must be 12 characters or more.",
				Computed:            true,
			},
			"created_at": schema.StringAttribute{
				MarkdownDescription: "Cluster creation time.",
				Computed:            true,
			},
			"region": schema.StringAttribute{
				MarkdownDescription: "Region to deploy the cluster. See [Supported regions](https://www.enterprisedb.com/docs/biganimal/latest/overview/03a_region_support/) for supported regions.",
				Computed:            true,
			},
			"instance_type": schema.StringAttribute{
				MarkdownDescription: "Instance type. For example, \"azure:Standard_D2s_v3\", \"aws:c5.large\" or \"gcp:e2-highcpu-4\".",
				Computed:            true,
			},
			"read_only_connections": schema.BoolAttribute{
				MarkdownDescription: "Is read only connection enabled.",
				Optional:            true,
			},
			"resizing_pvc": schema.ListAttribute{
				MarkdownDescription: "Resizing PVC.",
				Computed:            true,
				ElementType:         types.StringType,
			},
			"metrics_url": schema.StringAttribute{
				MarkdownDescription: "The URL to find the metrics of this cluster.",
				Computed:            true,
			},
			"csp_auth": schema.BoolAttribute{
				MarkdownDescription: "Is authentication handled by the cloud service provider. Available for AWS only, See [Authentication](https://www.enterprisedb.com/docs/biganimal/latest/getting_started/creating_a_cluster/#authentication) for details.",
				Optional:            true,
				Computed:            true,
			},
			"maintenance_window": schema.SingleNestedAttribute{
				MarkdownDescription: "Custom maintenance window.",
				Optional:            true,
				Computed:            true,
				Attributes: map[string]schema.Attribute{
					"is_enabled": schema.BoolAttribute{
						MarkdownDescription: "Is maintenance window enabled.",
						Required:            true,
					},
					"start_day": schema.Int64Attribute{
						MarkdownDescription: "The day of week, 0 represents Sunday, 1 is Monday, and so on.",
						Optional:            true,
						Computed:            true,
						Validators: []validator.Int64{
							int64validator.Between(0, 6),
						},
					},
					"start_time": schema.StringAttribute{
						MarkdownDescription: "Start time. \"hh:mm\", for example: \"23:59\".",
						Optional:            true,
						Computed:            true,
						Validators: []validator.String{
							startTimeValidator(),
						},
					},
				},
			},
			"service_account_ids": schema.SetAttribute{
				MarkdownDescription: "A Google Cloud Service Account is used for logs. If you leave this blank, then you will be unable to access log details for this cluster. Required when cluster is deployed on BigAnimal's cloud account.",
				Optional:            true,
				Computed:            true,
				ElementType:         types.StringType,
			},

			"pe_allowed_principal_ids": schema.SetAttribute{
				MarkdownDescription: "Cloud provider subscription/account ID, need to be specified when cluster is deployed on BigAnimal's cloud account.",
				Optional:            true,
				Computed:            true,
				ElementType:         types.StringType,
			},

			"superuser_access": schema.BoolAttribute{
				MarkdownDescription: "Enable to grant superuser access to the edb_admin role.",
				Optional:            true,
				Computed:            true,
			},
			"pgvector": schema.BoolAttribute{
				MarkdownDescription: "Is pgvector extension enabled. Adds support for vector storage and vector similarity search to Postgres.",
				Optional:            true,
				Computed:            true,
			},
			"post_gis": schema.BoolAttribute{
				MarkdownDescription: "Is postGIS extension enabled. PostGIS extends the capabilities of the PostgreSQL relational database by adding support storing, indexing and querying geographic data.",
				Optional:            true,
				Computed:            true,
			},
			"pg_bouncer": schema.SingleNestedAttribute{
				MarkdownDescription: "Pg bouncer.",
				Optional:            true,
				Computed:            true,
				Attributes: map[string]schema.Attribute{
					"is_enabled": schema.BoolAttribute{
						MarkdownDescription: "Is pg bouncer enabled.",
						Required:            true,
					},
					"settings": schema.SetNestedAttribute{
						Description: "PgBouncer Configuration Settings.",
						Optional:    true,
						Computed:    true,
						NestedObject: schema.NestedAttributeObject{
							Attributes: map[string]schema.Attribute{
								"name": schema.StringAttribute{
									Description: "Name.",
									Required:    true,
								},
								"operation": schema.StringAttribute{
									Description: "Operation.",
									Required:    true,
									Validators: []validator.String{
										stringvalidator.OneOf("read-write", "read-only"),
									},
								},
								"value": schema.StringAttribute{
									Description: "Value.",
									Required:    true,
								},
							},
						},
					},
				},
			},
			"pause": schema.BoolAttribute{
				MarkdownDescription: "Pause cluster. If true it will put the cluster on pause and set the phase as paused, if false it will resume the cluster and set the phase as healthy. " +
					"Pausing a cluster allows you to save on compute costs without losing data or cluster configuration settings. " +
					"While paused, clusters aren't upgraded or patched, but changes are applied when the cluster resumes. " +
					"Pausing a high availability cluster shuts down all cluster nodes",
				Optional: true,
			},
			"transparent_data_encryption": schema.SingleNestedAttribute{
				MarkdownDescription: "Transparent Data Encryption (TDE) key",
				Optional:            true,
				Attributes: map[string]schema.Attribute{
					"key_id": schema.StringAttribute{
						MarkdownDescription: "Transparent Data Encryption (TDE) key ID.",
						Computed:            true,
					},
					"key_name": schema.StringAttribute{
						MarkdownDescription: "Key name.",
						Computed:            true,
					},
					"status": schema.StringAttribute{
						MarkdownDescription: "Status.",
						Computed:            true,
					},
				},
			},
			"pg_identity": schema.StringAttribute{
				MarkdownDescription: "PG Identity required to grant key permissions to activate the cluster.",
				Optional:            true,
				Computed:            true,
			},
			"volume_snapshot_backup": schema.BoolAttribute{
				MarkdownDescription: "Volume snapshot.",
				Optional:            true,
			},
		},
	}
}

func (c *clusterDataSource) Read(ctx context.Context, req datasource.ReadRequest, resp *datasource.ReadResponse) {
	var data clusterDatasourceModel
	diags := req.Config.Get(ctx, &data.ClusterResourceModel)
	resp.Diagnostics.Append(diags...)
	if resp.Diagnostics.HasError() {
		return
	}

	if err := readCluster(ctx, c.client, &data.ClusterResourceModel); err != nil {
		if !appendDiagFromBAErr(err, &resp.Diagnostics) {
			resp.Diagnostics.AddError("Error reading cluster", err.Error())
		}
		return
	}

<<<<<<< HEAD
	data.ID = types.StringValue(fmt.Sprintf("%s/%s", data.ProjectId.ValueString(), data.ClusterId.ValueString()))
	data.ClusterId = types.StringPointerValue(cluster.ClusterId)
	data.ClusterName = types.StringPointerValue(cluster.ClusterName)
	data.ClusterType = types.StringPointerValue(cluster.ClusterType)
	data.Phase = types.StringPointerValue(cluster.Phase)
	data.CloudProvider = types.StringValue(cluster.Provider.CloudProviderId)
	data.ClusterArchitecture = &ClusterArchitectureDatasourceModel{
		Id:    types.StringValue(cluster.ClusterArchitecture.ClusterArchitectureId),
		Nodes: types.Int64Value(int64(cluster.ClusterArchitecture.Nodes)),
		Name:  types.StringValue(cluster.ClusterArchitecture.ClusterArchitectureName),
	}
	data.Region = types.StringValue(cluster.Region.Id)
	data.InstanceType = types.StringValue(cluster.InstanceType.InstanceTypeId)
	data.Storage = &StorageDatasourceModel{
		VolumeType:       types.StringPointerValue(cluster.Storage.VolumeTypeId),
		VolumeProperties: types.StringPointerValue(cluster.Storage.VolumePropertiesId),
		Size:             types.StringPointerValue(cluster.Storage.Size),
		Iops:             types.StringPointerValue(cluster.Storage.Iops),
		Throughput:       types.StringPointerValue(cluster.Storage.Throughput),
	}
	data.ResizingPvc = cluster.ResizingPvc
	data.ReadOnlyConnections = types.BoolPointerValue(cluster.ReadOnlyConnections)
	data.ConnectionUri = types.StringValue(connection.PgUri)
	data.RoConnectionUri = types.StringValue(connection.ReadOnlyPgUri)
	data.CspAuth = types.BoolPointerValue(cluster.CSPAuth)
	data.LogsUrl = types.StringPointerValue(cluster.LogsUrl)
	data.MetricsUrl = types.StringPointerValue(cluster.MetricsUrl)
	data.BackupRetentionPeriod = types.StringPointerValue(cluster.BackupRetentionPeriod)
	data.PgVersion = types.StringValue(cluster.PgVersion.PgVersionId)
	data.PgType = types.StringValue(cluster.PgType.PgTypeId)
	data.PrivateNetworking = types.BoolPointerValue(cluster.PrivateNetworking)
	data.SuperuserAccess = types.BoolPointerValue(cluster.SuperuserAccess)
	data.VolumeSnapshot = types.BoolPointerValue(cluster.VolumeSnapshot)

	if cluster.FarawayReplicaIds != nil {
		data.FarawayReplicaIds = *cluster.FarawayReplicaIds
	}

	if cluster.FirstRecoverabilityPointAt != nil {
		data.FirstRecoverabilityPointAt = types.StringValue(cluster.FirstRecoverabilityPointAt.String())
	}

	data.PgConfig = []PgConfigDatasourceModel{}
	if configs := cluster.PgConfig; configs != nil {
		for _, kv := range *configs {
			data.PgConfig = append(data.PgConfig, PgConfigDatasourceModel{
				Name:  types.StringValue(kv.Name),
				Value: types.StringValue(kv.Value),
			})
		}
	}

	data.AllowedIpRanges = []AllowedIpRangesDatasourceModel{}
	if allowedIpRanges := cluster.AllowedIpRanges; allowedIpRanges != nil {
		for _, ipRange := range *allowedIpRanges {
			data.AllowedIpRanges = append(data.AllowedIpRanges, AllowedIpRangesDatasourceModel{
				CidrBlock:   types.StringValue(ipRange.CidrBlock),
				Description: types.StringValue(ipRange.Description),
			})
		}
	}

	if pt := cluster.CreatedAt; pt != nil {
		data.CreatedAt = types.StringValue(pt.String())
	}

	data.ExpiredAt = types.StringNull()
	if pt := cluster.ExpiredAt; pt != nil {
		data.ExpiredAt = types.StringValue(pt.String())
	}

	data.DeletedAt = types.StringNull()
	if pt := cluster.DeletedAt; pt != nil {
		data.DeletedAt = types.StringValue(pt.String())
	}

	if cluster.ServiceAccountIds != nil {
		serviceAccountIds := []attr.Value{}

		for _, v := range *cluster.ServiceAccountIds {
			serviceAccountIds = append(serviceAccountIds, types.StringValue(v))
		}

		data.ServiceAccountIds = types.SetValueMust(types.StringType, serviceAccountIds)
	}

	if cluster.PeAllowedPrincipalIds != nil {
		peAllowedPrincipalIds := []attr.Value{}
		for _, v := range *cluster.PeAllowedPrincipalIds {
			peAllowedPrincipalIds = append(peAllowedPrincipalIds, types.StringValue(v))
		}

		data.PeAllowedPrincipalIds = types.SetValueMust(types.StringType, peAllowedPrincipalIds)
	}

	resp.Diagnostics.Append(resp.State.Set(ctx, &data)...)
=======
	resp.Diagnostics.Append(resp.State.Set(ctx, data.ClusterResourceModel)...)
>>>>>>> b48ae410
}

func NewClusterDataSource() datasource.DataSource {
	return &clusterDataSource{}
}<|MERGE_RESOLUTION|>--- conflicted
+++ resolved
@@ -38,45 +38,7 @@
 }
 
 type clusterDatasourceModel struct {
-<<<<<<< HEAD
-	ID                         types.String                        `tfsdk:"id"`
-	AllowedIpRanges            []AllowedIpRangesDatasourceModel    `tfsdk:"allowed_ip_ranges"`
-	BackupRetentionPeriod      types.String                        `tfsdk:"backup_retention_period"`
-	CreatedAt                  types.String                        `tfsdk:"created_at"`
-	InstanceType               types.String                        `tfsdk:"instance_type"`
-	ClusterName                types.String                        `tfsdk:"cluster_name"`
-	FarawayReplicaIds          []string                            `tfsdk:"faraway_replica_ids"`
-	LogsUrl                    types.String                        `tfsdk:"logs_url"`
-	MostRecent                 types.Bool                          `tfsdk:"most_recent"`
-	ClusterId                  types.String                        `tfsdk:"cluster_id"`
-	PgConfig                   []PgConfigDatasourceModel           `tfsdk:"pg_config"`
-	ExpiredAt                  types.String                        `tfsdk:"expired_at"`
-	ReadOnlyConnections        types.Bool                          `tfsdk:"read_only_connections"`
-	ResizingPvc                []string                            `tfsdk:"resizing_pvc"`
-	CspAuth                    types.Bool                          `tfsdk:"csp_auth"`
-	MetricsUrl                 types.String                        `tfsdk:"metrics_url"`
-	CloudProvider              types.String                        `tfsdk:"cloud_provider"`
-	Storage                    *StorageDatasourceModel             `tfsdk:"storage"`
-	RoConnectionUri            types.String                        `tfsdk:"ro_connection_uri"`
-	PrivateNetworking          types.Bool                          `tfsdk:"private_networking"`
-	PgType                     types.String                        `tfsdk:"pg_type"`
-	PgVersion                  types.String                        `tfsdk:"pg_version"`
-	ClusterArchitecture        *ClusterArchitectureDatasourceModel `tfsdk:"cluster_architecture"`
-	ProjectId                  types.String                        `tfsdk:"project_id"`
-	ClusterType                types.String                        `tfsdk:"cluster_type"`
-	Phase                      types.String                        `tfsdk:"phase"`
-	DeletedAt                  types.String                        `tfsdk:"deleted_at"`
-	ConnectionUri              types.String                        `tfsdk:"connection_uri"`
-	Region                     types.String                        `tfsdk:"region"`
-	FirstRecoverabilityPointAt types.String                        `tfsdk:"first_recoverability_point_at"`
-	MaintenanceWindow          *terraformCommon.MaintenanceWindow  `tfsdk:"maintenance_window"`
-	ServiceAccountIds          types.Set                           `tfsdk:"service_account_ids"`
-	PeAllowedPrincipalIds      types.Set                           `tfsdk:"pe_allowed_principal_ids"`
-	SuperuserAccess            types.Bool                          `tfsdk:"superuser_access"`
-	VolumeSnapshot             types.Bool                          `tfsdk:"volume_snapshot_backup"`
-=======
 	ClusterResourceModel
->>>>>>> b48ae410
 }
 
 type AllowedIpRangesDatasourceModel struct {
@@ -443,106 +405,7 @@
 		return
 	}
 
-<<<<<<< HEAD
-	data.ID = types.StringValue(fmt.Sprintf("%s/%s", data.ProjectId.ValueString(), data.ClusterId.ValueString()))
-	data.ClusterId = types.StringPointerValue(cluster.ClusterId)
-	data.ClusterName = types.StringPointerValue(cluster.ClusterName)
-	data.ClusterType = types.StringPointerValue(cluster.ClusterType)
-	data.Phase = types.StringPointerValue(cluster.Phase)
-	data.CloudProvider = types.StringValue(cluster.Provider.CloudProviderId)
-	data.ClusterArchitecture = &ClusterArchitectureDatasourceModel{
-		Id:    types.StringValue(cluster.ClusterArchitecture.ClusterArchitectureId),
-		Nodes: types.Int64Value(int64(cluster.ClusterArchitecture.Nodes)),
-		Name:  types.StringValue(cluster.ClusterArchitecture.ClusterArchitectureName),
-	}
-	data.Region = types.StringValue(cluster.Region.Id)
-	data.InstanceType = types.StringValue(cluster.InstanceType.InstanceTypeId)
-	data.Storage = &StorageDatasourceModel{
-		VolumeType:       types.StringPointerValue(cluster.Storage.VolumeTypeId),
-		VolumeProperties: types.StringPointerValue(cluster.Storage.VolumePropertiesId),
-		Size:             types.StringPointerValue(cluster.Storage.Size),
-		Iops:             types.StringPointerValue(cluster.Storage.Iops),
-		Throughput:       types.StringPointerValue(cluster.Storage.Throughput),
-	}
-	data.ResizingPvc = cluster.ResizingPvc
-	data.ReadOnlyConnections = types.BoolPointerValue(cluster.ReadOnlyConnections)
-	data.ConnectionUri = types.StringValue(connection.PgUri)
-	data.RoConnectionUri = types.StringValue(connection.ReadOnlyPgUri)
-	data.CspAuth = types.BoolPointerValue(cluster.CSPAuth)
-	data.LogsUrl = types.StringPointerValue(cluster.LogsUrl)
-	data.MetricsUrl = types.StringPointerValue(cluster.MetricsUrl)
-	data.BackupRetentionPeriod = types.StringPointerValue(cluster.BackupRetentionPeriod)
-	data.PgVersion = types.StringValue(cluster.PgVersion.PgVersionId)
-	data.PgType = types.StringValue(cluster.PgType.PgTypeId)
-	data.PrivateNetworking = types.BoolPointerValue(cluster.PrivateNetworking)
-	data.SuperuserAccess = types.BoolPointerValue(cluster.SuperuserAccess)
-	data.VolumeSnapshot = types.BoolPointerValue(cluster.VolumeSnapshot)
-
-	if cluster.FarawayReplicaIds != nil {
-		data.FarawayReplicaIds = *cluster.FarawayReplicaIds
-	}
-
-	if cluster.FirstRecoverabilityPointAt != nil {
-		data.FirstRecoverabilityPointAt = types.StringValue(cluster.FirstRecoverabilityPointAt.String())
-	}
-
-	data.PgConfig = []PgConfigDatasourceModel{}
-	if configs := cluster.PgConfig; configs != nil {
-		for _, kv := range *configs {
-			data.PgConfig = append(data.PgConfig, PgConfigDatasourceModel{
-				Name:  types.StringValue(kv.Name),
-				Value: types.StringValue(kv.Value),
-			})
-		}
-	}
-
-	data.AllowedIpRanges = []AllowedIpRangesDatasourceModel{}
-	if allowedIpRanges := cluster.AllowedIpRanges; allowedIpRanges != nil {
-		for _, ipRange := range *allowedIpRanges {
-			data.AllowedIpRanges = append(data.AllowedIpRanges, AllowedIpRangesDatasourceModel{
-				CidrBlock:   types.StringValue(ipRange.CidrBlock),
-				Description: types.StringValue(ipRange.Description),
-			})
-		}
-	}
-
-	if pt := cluster.CreatedAt; pt != nil {
-		data.CreatedAt = types.StringValue(pt.String())
-	}
-
-	data.ExpiredAt = types.StringNull()
-	if pt := cluster.ExpiredAt; pt != nil {
-		data.ExpiredAt = types.StringValue(pt.String())
-	}
-
-	data.DeletedAt = types.StringNull()
-	if pt := cluster.DeletedAt; pt != nil {
-		data.DeletedAt = types.StringValue(pt.String())
-	}
-
-	if cluster.ServiceAccountIds != nil {
-		serviceAccountIds := []attr.Value{}
-
-		for _, v := range *cluster.ServiceAccountIds {
-			serviceAccountIds = append(serviceAccountIds, types.StringValue(v))
-		}
-
-		data.ServiceAccountIds = types.SetValueMust(types.StringType, serviceAccountIds)
-	}
-
-	if cluster.PeAllowedPrincipalIds != nil {
-		peAllowedPrincipalIds := []attr.Value{}
-		for _, v := range *cluster.PeAllowedPrincipalIds {
-			peAllowedPrincipalIds = append(peAllowedPrincipalIds, types.StringValue(v))
-		}
-
-		data.PeAllowedPrincipalIds = types.SetValueMust(types.StringType, peAllowedPrincipalIds)
-	}
-
-	resp.Diagnostics.Append(resp.State.Set(ctx, &data)...)
-=======
 	resp.Diagnostics.Append(resp.State.Set(ctx, data.ClusterResourceModel)...)
->>>>>>> b48ae410
 }
 
 func NewClusterDataSource() datasource.DataSource {
