--- conflicted
+++ resolved
@@ -416,11 +416,8 @@
 							Description: "Is read-only connections enabled.",
 							Optional:    true,
 						},
-<<<<<<< HEAD
 						"backup_schedule_time": ResourceBackupScheduleTime,
-=======
-						"wal_storage": resourceWal,
->>>>>>> 4a868a57
+						"wal_storage":          resourceWal,
 					},
 				},
 			},
