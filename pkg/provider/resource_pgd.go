--- conflicted
+++ resolved
@@ -405,10 +405,6 @@
 						},
 						"cluster_architecture": schema.SingleNestedAttribute{
 							Description: "Cluster architecture.",
-<<<<<<< HEAD
-=======
-							Optional:    true,
->>>>>>> 6675e195
 							Computed:    true,
 							PlanModifiers: []planmodifier.Object{
 								objectplanmodifier.UseStateForUnknown(),
