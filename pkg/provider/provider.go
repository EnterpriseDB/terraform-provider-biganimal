package provider

import (
	"context"
	"fmt"
	"os"

	"github.com/EnterpriseDB/terraform-provider-biganimal/pkg/api"
	"github.com/hashicorp/terraform-plugin-framework/datasource"
	"github.com/hashicorp/terraform-plugin-framework/provider"
	frameworkschema "github.com/hashicorp/terraform-plugin-framework/provider/schema"
	"github.com/hashicorp/terraform-plugin-framework/resource"
	"github.com/hashicorp/terraform-plugin-sdk/v2/diag"
	sdkschema "github.com/hashicorp/terraform-plugin-sdk/v2/helper/schema"
)

const DefaultAPIURL = "https://portal.biganimal.com/api/v3"

var (
	resourceAWSConnection   = NewAWSConnectionResource()
	resourceAzureConnection = NewAzureConnectionResource()

	dataAWSConnection = NewAWSConnectionData()
)

func init() {
	// Set descriptions to support markdown syntax, this will be used in document generation
	// and the language server.
	sdkschema.DescriptionKind = sdkschema.StringMarkdown
}

func NewSDKProvider(version string) func() *sdkschema.Provider {
	return func() *sdkschema.Provider {
		p := &sdkschema.Provider{
			Schema: map[string]*sdkschema.Schema{
				"ba_bearer_token": {
					Type:        sdkschema.TypeString,
					Description: "BigAnimal Bearer Token",
					Sensitive:   false,
					Optional:    true,
				},
				"ba_access_key": {
					Type:        sdkschema.TypeString,
					Description: "BigAnimal Access Key",
					Sensitive:   false,
					Optional:    true,
				},
				"ba_api_uri": {
					Type:        sdkschema.TypeString,
					Description: "BigAnimal API URL",
					Optional:    true,
				},
			},
			DataSourcesMap: map[string]*sdkschema.Resource{
				"biganimal_aws_connection": dataAWSConnection.Schema(),
			},

			ResourcesMap: map[string]*sdkschema.Resource{
				"biganimal_aws_connection":   resourceAWSConnection.Schema(),
				"biganimal_azure_connection": resourceAzureConnection.Schema(),
			},
		}

		p.ConfigureContextFunc = configure(version, p)

		return p
	}
}

func configure(version string, p *sdkschema.Provider) func(context.Context, *sdkschema.ResourceData) (any, diag.Diagnostics) {
	return func(ctx context.Context, schema *sdkschema.ResourceData) (any, diag.Diagnostics) {
		// If the credential data are provided inside a provider block, get them first
		// If they are not provided, the schema_* credentials will be empty strings
		schema_ba_bearer_token := schema.Get("ba_bearer_token").(string)
		schema_ba_access_key := schema.Get("ba_access_key").(string)
		schema_ba_api_uri := schema.Get("ba_api_uri").(string)

		data := &providerData{BaAPIUri: &schema_ba_api_uri, BaBearerToken: &schema_ba_bearer_token, EdbTFAccessKey: &schema_ba_access_key}
		ok, summary, detail := checkProviderConfig(data)
		if !ok {
			return nil, diag.Diagnostics{diag.Diagnostic{Severity: diag.Error, Summary: summary, Detail: detail}}
		}

		userAgent := fmt.Sprintf("%s/%s", "terraform-provider-biganimal", version)
		return api.NewAPI(*data.EdbTFAccessKey, *data.BaBearerToken, *data.BaAPIUri, userAgent), nil
	}
}

type bigAnimalProvider struct {
	version string
}

// providerData can be used to store data from the Terraform configuration.
type providerData struct {
	BaBearerToken  *string `tfsdk:"ba_bearer_token"`
	EdbTFAccessKey *string `tfsdk:"ba_access_key"`
	BaAPIUri       *string `tfsdk:"ba_api_uri"`
}

func NewFrameworkProvider(version string) func() provider.Provider {
	return func() provider.Provider {
		return &bigAnimalProvider{
			version: version,
		}
	}
}

func (b bigAnimalProvider) Metadata(_ context.Context, _ provider.MetadataRequest, resp *provider.MetadataResponse) {
	resp.TypeName = "biganimal"
	resp.Version = b.version
}

func (b bigAnimalProvider) Configure(ctx context.Context, req provider.ConfigureRequest, resp *provider.ConfigureResponse) {
	// get providerData
	var data providerData
	diags := req.Config.Get(ctx, &data)
	resp.Diagnostics.Append(diags...)

	if resp.Diagnostics.HasError() {
		return
	}

	ok, summary, detail := checkProviderConfig(&data)
	if !ok {
		resp.Diagnostics.AddError(summary, detail)
		return
	}

	userAgent := fmt.Sprintf("%s/%s", "terraform-provider-biganimal", b.version)
	client := api.NewAPI(*data.EdbTFAccessKey, *data.BaBearerToken, *data.BaAPIUri, userAgent)
	resp.ResourceData = client
	resp.DataSourceData = client
}

// Checks if the providerData is set.
// If not, checks if the environment variables are set or throws an error
func checkProviderConfig(data *providerData) (ok bool, summary, detail string) {
	if data.BaBearerToken == nil || *data.BaBearerToken == "" {
		token := os.Getenv("BA_BEARER_TOKEN")
		data.BaBearerToken = &token
	}

	// access key environment variable takes precedence over access key schema field
	accessKey := os.Getenv("BA_ACCESS_KEY")
	if accessKey != "" {
		data.EdbTFAccessKey = &accessKey
	} else if data.EdbTFAccessKey == nil || *data.EdbTFAccessKey == "" {
		data.EdbTFAccessKey = &accessKey
	}

	if *data.EdbTFAccessKey == "" && *data.BaBearerToken == "" {
		return false, "Unable to find BA_ACCESS_KEY or BA_BEARER_TOKEN", "BA_ACCESS_KEY and BA_BEARER_TOKEN both cannot be an empty string"
	}

	if data.BaAPIUri == nil || *data.BaAPIUri == "" {
		url := os.Getenv("BA_API_URI")
		data.BaAPIUri = &url
	}

	if *data.BaAPIUri == "" {
		*data.BaAPIUri = DefaultAPIURL
	}
	return true, "", ""
}

func (b bigAnimalProvider) Schema(ctx context.Context, request provider.SchemaRequest, resp *provider.SchemaResponse) {
	resp.Schema = frameworkschema.Schema{
		Attributes: map[string]frameworkschema.Attribute{
			"ba_bearer_token": frameworkschema.StringAttribute{
				MarkdownDescription: "BigAnimal Bearer Token",
				Sensitive:           false,
				Optional:            true,
			},
			"ba_access_key": frameworkschema.StringAttribute{
				MarkdownDescription: "BigAnimal Access Key",
				Sensitive:           false,
				Optional:            true,
			},
			"ba_api_uri": frameworkschema.StringAttribute{
				MarkdownDescription: "BigAnimal API URL",
				Optional:            true,
			},
		},
	}
}

func (b bigAnimalProvider) DataSources(ctx context.Context) []func() datasource.DataSource {
	return []func() datasource.DataSource{
		NewProjectsDataSource,
		NewClusterDataSource,
		NewFAReplicaDataSource,
		NewPgdDataSource,
		NewRegionsDataSource,
		NewAnalyticsClusterDataSource,
		NewTagDataSource,
	}
}

func (b bigAnimalProvider) Resources(ctx context.Context) []func() resource.Resource {
	return []func() resource.Resource{
		NewProjectResource,
		NewPgdResource,
		NewRegionResource,
		NewClusterResource,
<<<<<<< HEAD
=======
		NewFAReplicaResource,
		NewAnalyticsClusterResource,
>>>>>>> 791f0442
		NewTagResource,
	}
}<|MERGE_RESOLUTION|>--- conflicted
+++ resolved
@@ -202,11 +202,8 @@
 		NewPgdResource,
 		NewRegionResource,
 		NewClusterResource,
-<<<<<<< HEAD
-=======
 		NewFAReplicaResource,
 		NewAnalyticsClusterResource,
->>>>>>> 791f0442
 		NewTagResource,
 	}
 }