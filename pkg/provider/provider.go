--- conflicted
+++ resolved
@@ -184,10 +184,7 @@
 func (b bigAnimalProvider) Resources(ctx context.Context) []func() resource.Resource {
 	return []func() resource.Resource{
 		NewProjectResource,
-<<<<<<< HEAD
 		NewPgdResource,
-=======
 		NewRegionResource,
->>>>>>> 26202b04
 	}
 }