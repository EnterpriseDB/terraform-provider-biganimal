package provider

import (
	"context"
	"fmt"
	"os"

	"github.com/EnterpriseDB/terraform-provider-biganimal/pkg/api"
	"github.com/hashicorp/terraform-plugin-framework/datasource"
	"github.com/hashicorp/terraform-plugin-framework/provider"
	frameworkschema "github.com/hashicorp/terraform-plugin-framework/provider/schema"
	"github.com/hashicorp/terraform-plugin-framework/resource"
	"github.com/hashicorp/terraform-plugin-sdk/v2/diag"
	sdkschema "github.com/hashicorp/terraform-plugin-sdk/v2/helper/schema"
)

const DefaultAPIURL = "https://portal.biganimal.com/api/v3"

var (
	resourceCluster         = NewClusterResource()
	resourceAWSConnection   = NewAWSConnectionResource()
	resourceAzureConnection = NewAzureConnectionResource()
	resourceFAReplica       = NewFAReplicaResource()

	dataCluster       = NewClusterData()
	dataAWSConnection = NewAWSConnectionData()
	dataFaReplica     = NewFAReplicaData()
)

func init() {
	// Set descriptions to support markdown syntax, this will be used in document generation
	// and the language server.
	sdkschema.DescriptionKind = sdkschema.StringMarkdown
}

func NewSDKProvider(version string) func() *sdkschema.Provider {
	return func() *sdkschema.Provider {
		p := &sdkschema.Provider{
			Schema: map[string]*sdkschema.Schema{
				"ba_bearer_token": {
					Type:        sdkschema.TypeString,
					Description: "BigAnimal Bearer Token",
					Sensitive:   false,
					Optional:    true,
				},
				"ba_api_uri": {
					Type:        sdkschema.TypeString,
					Description: "BigAnimal API URL",
					Optional:    true,
				},
			},
			DataSourcesMap: map[string]*sdkschema.Resource{
				"biganimal_cluster":         dataCluster.Schema(),
				"biganimal_faraway_replica": dataFaReplica.Schema(),
				"biganimal_aws_connection":  dataAWSConnection.Schema(),
			},

			ResourcesMap: map[string]*sdkschema.Resource{
				"biganimal_cluster":          resourceCluster.Schema(),
				"biganimal_aws_connection":   resourceAWSConnection.Schema(),
				"biganimal_azure_connection": resourceAzureConnection.Schema(),
				"biganimal_faraway_replica":  resourceFAReplica.Schema(),
			},
		}

		p.ConfigureContextFunc = configure(version, p)

		return p
	}
}

func configure(version string, p *sdkschema.Provider) func(context.Context, *sdkschema.ResourceData) (any, diag.Diagnostics) {
	return func(ctx context.Context, schema *sdkschema.ResourceData) (any, diag.Diagnostics) {
		ba_bearer_token := schema.Get("ba_bearer_token").(string)
		ba_api_uri := schema.Get("ba_api_uri").(string)
		// set our meta to be a new api.API
		// this can be turned into concrete clients
		// by
		// api.BuildAPI(meta).ClusterClient()
		// or
		// api.BuildAPI(meta).RegionClient()

		data := &providerData{BaAPIUri: &ba_api_uri, BaBearerToken: &ba_bearer_token}
		ok, summary, detail := checkProviderConfig(data)
		if !ok {
			return nil, diag.Diagnostics{diag.Diagnostic{Severity: diag.Error, Summary: summary, Detail: detail}}
		}

		userAgent := fmt.Sprintf("%s/%s", "terraform-provider-biganimal", version)
		return api.NewAPI(ba_bearer_token, ba_api_uri, userAgent), nil
	}
}

type bigAnimalProvider struct {
	version string
}

// providerData can be used to store data from the Terraform configuration.
type providerData struct {
	BaBearerToken *string `tfsdk:"ba_bearer_token"`
	BaAPIUri      *string `tfsdk:"ba_api_uri"`
}

func NewFrameworkProvider(version string) func() provider.Provider {
	return func() provider.Provider {
		return &bigAnimalProvider{
			version: version,
		}
	}
}

func (b bigAnimalProvider) Metadata(_ context.Context, _ provider.MetadataRequest, resp *provider.MetadataResponse) {
	resp.TypeName = "biganimal"
	resp.Version = b.version
}

func (b bigAnimalProvider) Configure(ctx context.Context, req provider.ConfigureRequest, resp *provider.ConfigureResponse) {
	// get providerData
	var data providerData
	diags := req.Config.Get(ctx, &data)
	resp.Diagnostics.Append(diags...)

	if resp.Diagnostics.HasError() {
		return
	}

	ok, summary, detail := checkProviderConfig(&data)
	if !ok {
		resp.Diagnostics.AddError(summary, detail)
		return
	}

	userAgent := fmt.Sprintf("%s/%s", "terraform-provider-biganimal", b.version)
	client := api.NewAPI(*data.BaBearerToken, *data.BaAPIUri, userAgent)
	resp.ResourceData = client
	resp.DataSourceData = client
}

func checkProviderConfig(data *providerData) (ok bool, summary, detail string) {
	if data.BaBearerToken == nil || *data.BaBearerToken == "" {
		token := os.Getenv("BA_BEARER_TOKEN")
		data.BaBearerToken = &token
	}

	if *data.BaBearerToken == "" {
		return false, "Unable to find BA_BEARER_TOKEN", "BA_BEARER_TOKEN cannot be an empty string"
	}

	if data.BaAPIUri == nil {
		url := os.Getenv("BA_API_URI")
		data.BaAPIUri = &url
	}

	if *data.BaAPIUri == "" {
		*data.BaAPIUri = DefaultAPIURL
	}
	return true, "", ""
}

func (b bigAnimalProvider) Schema(ctx context.Context, request provider.SchemaRequest, resp *provider.SchemaResponse) {
	resp.Schema = frameworkschema.Schema{
		Attributes: map[string]frameworkschema.Attribute{
			"ba_bearer_token": frameworkschema.StringAttribute{
				MarkdownDescription: "BigAnimal Bearer Token",
				Sensitive:           false,
				Optional:            true,
			},
			"ba_api_uri": frameworkschema.StringAttribute{
				MarkdownDescription: "BigAnimal API URL",
				Optional:            true,
			},
		},
	}
}

func (b bigAnimalProvider) DataSources(ctx context.Context) []func() datasource.DataSource {
	return []func() datasource.DataSource{
		NewProjectsDataSource,
<<<<<<< HEAD
		NewRegionDataSource,
=======
		NewPgdDataSource,
>>>>>>> 537836b9
	}
}

func (b bigAnimalProvider) Resources(ctx context.Context) []func() resource.Resource {
	return []func() resource.Resource{
		NewProjectResource,
		//NewRegionResource,
	}
}<|MERGE_RESOLUTION|>--- conflicted
+++ resolved
@@ -176,11 +176,8 @@
 func (b bigAnimalProvider) DataSources(ctx context.Context) []func() datasource.DataSource {
 	return []func() datasource.DataSource{
 		NewProjectsDataSource,
-<<<<<<< HEAD
+		NewPgdDataSource,
 		NewRegionDataSource,
-=======
-		NewPgdDataSource,
->>>>>>> 537836b9
 	}
 }
 
