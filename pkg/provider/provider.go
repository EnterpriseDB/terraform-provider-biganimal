--- conflicted
+++ resolved
@@ -200,10 +200,7 @@
 		NewPgdResource,
 		NewRegionResource,
 		NewClusterResource,
-<<<<<<< HEAD
 		NewFAReplicaResource,
-=======
 		NewAnalyticsClusterResource,
->>>>>>> 5f293095
 	}
 }