--- conflicted
+++ resolved
@@ -515,12 +515,6 @@
 				Optional:     true,
 				Computed:     true,
 				NestedObject: ResourceTagNestedObject,
-<<<<<<< HEAD
-				PlanModifiers: []planmodifier.Set{
-					plan_modifier.CustomAssignTags(),
-				},
-=======
->>>>>>> 508c55f4
 			},
 			"transparent_data_encryption": schema.SingleNestedAttribute{
 				MarkdownDescription: "Transparent Data Encryption (TDE) key",
