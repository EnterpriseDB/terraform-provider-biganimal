package provider

import (
	"context"
	"errors"
	"fmt"
	"strings"
	"time"

	"github.com/EnterpriseDB/terraform-provider-biganimal/pkg/api"
	"github.com/EnterpriseDB/terraform-provider-biganimal/pkg/constants"
	"github.com/EnterpriseDB/terraform-provider-biganimal/pkg/models"
	commonApi "github.com/EnterpriseDB/terraform-provider-biganimal/pkg/models/common/api"
	commonTerraform "github.com/EnterpriseDB/terraform-provider-biganimal/pkg/models/common/terraform"
	"github.com/EnterpriseDB/terraform-provider-biganimal/pkg/plan_modifier"
	"github.com/EnterpriseDB/terraform-provider-biganimal/pkg/utils"
	"github.com/hashicorp/terraform-plugin-framework-timeouts/resource/timeouts"
	"github.com/hashicorp/terraform-plugin-framework-validators/int64validator"
	"github.com/hashicorp/terraform-plugin-framework-validators/stringvalidator"
	"github.com/hashicorp/terraform-plugin-framework/attr"
	"github.com/hashicorp/terraform-plugin-framework/path"
	"github.com/hashicorp/terraform-plugin-framework/resource"
	"github.com/hashicorp/terraform-plugin-framework/resource/schema"
	"github.com/hashicorp/terraform-plugin-framework/resource/schema/boolplanmodifier"
	"github.com/hashicorp/terraform-plugin-framework/resource/schema/float64planmodifier"
	"github.com/hashicorp/terraform-plugin-framework/resource/schema/listplanmodifier"
	"github.com/hashicorp/terraform-plugin-framework/resource/schema/objectplanmodifier"
	"github.com/hashicorp/terraform-plugin-framework/resource/schema/planmodifier"
	"github.com/hashicorp/terraform-plugin-framework/resource/schema/setplanmodifier"
	"github.com/hashicorp/terraform-plugin-framework/resource/schema/stringplanmodifier"
	"github.com/hashicorp/terraform-plugin-framework/schema/validator"
	"github.com/hashicorp/terraform-plugin-framework/types"
	"github.com/hashicorp/terraform-plugin-framework/types/basetypes"
	"github.com/hashicorp/terraform-plugin-sdk/v2/helper/retry"
)

var (
	_ resource.Resource              = &clusterResource{}
	_ resource.ResourceWithConfigure = &clusterResource{}
)

type ClusterResourceModel struct {
	ID                              types.String                       `tfsdk:"id"`
	CspAuth                         types.Bool                         `tfsdk:"csp_auth"`
	Region                          types.String                       `tfsdk:"region"`
	InstanceType                    types.String                       `tfsdk:"instance_type"`
	ReadOnlyConnections             types.Bool                         `tfsdk:"read_only_connections"`
	ResizingPvc                     types.List                         `tfsdk:"resizing_pvc"`
	MetricsUrl                      *string                            `tfsdk:"metrics_url"`
	ClusterId                       *string                            `tfsdk:"cluster_id"`
	Phase                           types.String                       `tfsdk:"phase"`
	ClusterArchitecture             *ClusterArchitectureResourceModel  `tfsdk:"cluster_architecture"`
	ConnectionUri                   types.String                       `tfsdk:"connection_uri"`
	ClusterName                     types.String                       `tfsdk:"cluster_name"`
	RoConnectionUri                 types.String                       `tfsdk:"ro_connection_uri"`
	Storage                         *StorageResourceModel              `tfsdk:"storage"`
	PgConfig                        []PgConfigResourceModel            `tfsdk:"pg_config"`
	FirstRecoverabilityPointAt      types.String                       `tfsdk:"first_recoverability_point_at"`
	ProjectId                       string                             `tfsdk:"project_id"`
	LogsUrl                         *string                            `tfsdk:"logs_url"`
	BackupRetentionPeriod           types.String                       `tfsdk:"backup_retention_period"`
	ClusterType                     *string                            `tfsdk:"cluster_type"`
	CloudProvider                   types.String                       `tfsdk:"cloud_provider"`
	PgType                          types.String                       `tfsdk:"pg_type"`
	Password                        types.String                       `tfsdk:"password"`
	FarawayReplicaIds               types.Set                          `tfsdk:"faraway_replica_ids"`
	PgVersion                       types.String                       `tfsdk:"pg_version"`
	PrivateNetworking               types.Bool                         `tfsdk:"private_networking"`
	AllowedIpRanges                 []AllowedIpRangesResourceModel     `tfsdk:"allowed_ip_ranges"`
	CreatedAt                       types.String                       `tfsdk:"created_at"`
	MaintenanceWindow               *commonTerraform.MaintenanceWindow `tfsdk:"maintenance_window"`
	ServiceAccountIds               types.Set                          `tfsdk:"service_account_ids"`
	PeAllowedPrincipalIds           types.Set                          `tfsdk:"pe_allowed_principal_ids"`
	SuperuserAccess                 types.Bool                         `tfsdk:"superuser_access"`
	Pgvector                        types.Bool                         `tfsdk:"pgvector"`
	PostGIS                         types.Bool                         `tfsdk:"post_gis"`
	PgBouncer                       *PgBouncerModel                    `tfsdk:"pg_bouncer"`
	Pause                           types.Bool                         `tfsdk:"pause"`
	TransparentDataEncryption       *TransparentDataEncryptionModel    `tfsdk:"transparent_data_encryption"`
	PgIdentity                      types.String                       `tfsdk:"pg_identity"`
	TransparentDataEncryptionAction types.String                       `tfsdk:"transparent_data_encryption_action"`
	VolumeSnapshot                  types.Bool                         `tfsdk:"volume_snapshot_backup"`
	Tags                            []commonTerraform.Tag              `tfsdk:"tags"`

	Timeouts timeouts.Value `tfsdk:"timeouts"`
}

type ClusterArchitectureResourceModel struct {
	Id    string       `tfsdk:"id"`
	Name  types.String `tfsdk:"name"`
	Nodes int          `tfsdk:"nodes"`
}

type StorageResourceModel struct {
	VolumeType       types.String `tfsdk:"volume_type"`
	VolumeProperties types.String `tfsdk:"volume_properties"`
	Size             types.String `tfsdk:"size"`
	Iops             types.String `tfsdk:"iops"`
	Throughput       types.String `tfsdk:"throughput"`
}

type PgConfigResourceModel struct {
	Name  string `tfsdk:"name"`
	Value string `tfsdk:"value"`
}

type AllowedIpRangesResourceModel struct {
	CidrBlock   string       `tfsdk:"cidr_block"`
	Description types.String `tfsdk:"description"`
}

type PgBouncerModel struct {
	IsEnabled bool      `tfsdk:"is_enabled"`
	Settings  types.Set `tfsdk:"settings"`
}

type PgBouncerSettingsModel struct {
	Name      string `tfsdk:"name"`
	Operation string `tfsdk:"operation"`
	Value     string `tfsdk:"value"`
}

type TransparentDataEncryptionModel struct {
	KeyId   types.String `tfsdk:"key_id"`
	KeyName types.String `tfsdk:"key_name"`
	Status  types.String `tfsdk:"status"`
}

func (c ClusterResourceModel) projectId() string {
	return c.ProjectId
}

func (c ClusterResourceModel) clusterId() string {
	return *c.ClusterId
}

func (c *ClusterResourceModel) setPhase(phase string) {
	c.Phase = types.StringValue(phase)
}

func (c *ClusterResourceModel) setPgIdentity(pgIdentity string) {
	c.PgIdentity = types.StringValue(pgIdentity)
}

func (c *ClusterResourceModel) setCloudProvider(cloudProvider string) {
	c.CloudProvider = types.StringValue(cloudProvider)
}

type retryClusterResourceModel interface {
	projectId() string
	clusterId() string
	setPhase(string)
	setPgIdentity(string)
	setCloudProvider(string)
}

type clusterResource struct {
	client *api.ClusterClient
}

func (c *clusterResource) Configure(ctx context.Context, req resource.ConfigureRequest, resp *resource.ConfigureResponse) {
	if req.ProviderData == nil {
		return
	}

	c.client = req.ProviderData.(*api.API).ClusterClient()
}

func (c *clusterResource) Metadata(ctx context.Context, req resource.MetadataRequest, resp *resource.MetadataResponse) {
	resp.TypeName = req.ProviderTypeName + "_cluster"
}

func (c *clusterResource) Schema(ctx context.Context, req resource.SchemaRequest, resp *resource.SchemaResponse) {
	resp.Schema = schema.Schema{
		MarkdownDescription: "The cluster resource is used to manage BigAnimal clusters. See [Creating a cluster](https://www.enterprisedb.com/docs/biganimal/latest/getting_started/creating_a_cluster/) for more details.",
		// using Blocks for backward compatible
		Blocks: map[string]schema.Block{
			"timeouts": timeouts.Block(ctx,
				timeouts.Opts{Create: true, Delete: true, Update: true},
			),
		},
		Attributes: map[string]schema.Attribute{
			"id": schema.StringAttribute{
				MarkdownDescription: "Resource ID of the cluster.",
				Computed:            true,
				PlanModifiers:       []planmodifier.String{stringplanmodifier.UseStateForUnknown()},
			},
			"cluster_id": schema.StringAttribute{
				MarkdownDescription: "Cluster ID.",
				Computed:            true,
				PlanModifiers:       []planmodifier.String{stringplanmodifier.UseStateForUnknown()},
			},
			"cluster_architecture": schema.SingleNestedAttribute{
				Description: "Cluster architecture.",
				Required:    true,
				Attributes: map[string]schema.Attribute{
					"id": schema.StringAttribute{
						Description:   "Cluster architecture ID. For example, \"single\" or \"ha\".For Extreme High Availability clusters, please use the [biganimal_pgd](https://registry.terraform.io/providers/EnterpriseDB/biganimal/latest/docs/resources/pgd) resource.",
						Required:      true,
						PlanModifiers: []planmodifier.String{stringplanmodifier.UseStateForUnknown()},
					},
					"name": schema.StringAttribute{
						Description:   "Name.",
						Computed:      true,
						PlanModifiers: []planmodifier.String{stringplanmodifier.UseStateForUnknown()},
					},
					"nodes": schema.Float64Attribute{
						Description:   "Node count.",
						Required:      true,
						PlanModifiers: []planmodifier.Float64{float64planmodifier.UseStateForUnknown()},
					},
				},
			},
			"allowed_ip_ranges": schema.SetNestedAttribute{
				Description: "Allowed IP ranges.",
				Optional:    true,
				Computed:    true,
				NestedObject: schema.NestedAttributeObject{
					Attributes: map[string]schema.Attribute{
						"cidr_block": schema.StringAttribute{
							Description: "CIDR block",
							Required:    true,
						},
						"description": schema.StringAttribute{
							Description: "Description of CIDR block",
							Optional:    true,
						},
					},
				},
				PlanModifiers: []planmodifier.Set{setplanmodifier.UseStateForUnknown()},
			},
			"pg_config": schema.SetNestedAttribute{
				Description: "Database configuration parameters. See [Modifying database configuration parameters](https://www.enterprisedb.com/docs/biganimal/latest/using_cluster/03_modifying_your_cluster/05_db_configuration_parameters/) for details.",
				Optional:    true,
				NestedObject: schema.NestedAttributeObject{
					Attributes: map[string]schema.Attribute{
						"name": schema.StringAttribute{
							Description: "GUC name.",
							Required:    true,
						},
						"value": schema.StringAttribute{
							Description: "GUC value.",
							Required:    true,
						},
					},
				},
				PlanModifiers: []planmodifier.Set{setplanmodifier.UseStateForUnknown()},
			},
			"storage": schema.SingleNestedAttribute{
				Description: "Storage.",
				Required:    true,
				Attributes: map[string]schema.Attribute{
					"iops": schema.StringAttribute{
						Description:   "IOPS for the selected volume. It can be set to different values depending on your volume type and properties.",
						Optional:      true,
						Computed:      true,
						PlanModifiers: []planmodifier.String{stringplanmodifier.UseStateForUnknown()},
					},
					"size": schema.StringAttribute{
						Description:   "Size of the volume. It can be set to different values depending on your volume type and properties.",
						Required:      true,
						PlanModifiers: []planmodifier.String{stringplanmodifier.UseStateForUnknown()},
					},
					"throughput": schema.StringAttribute{
						Description:   "Throughput is automatically calculated by BigAnimal based on the IOPS input if it's not provided.",
						Optional:      true,
						Computed:      true,
						PlanModifiers: []planmodifier.String{stringplanmodifier.UseStateForUnknown()},
					},
					"volume_properties": schema.StringAttribute{
						Description: "Volume properties in accordance with the selected volume type.",
						Required:    true,
					},
					"volume_type": schema.StringAttribute{
						Description: "Volume type. For Azure: \"azurepremiumstorage\" or \"ultradisk\". For AWS: \"gp3\", \"io2\", org s \"io2-block-express\". For Google Cloud: only \"pd-ssd\".",
						Required:    true,
					},
				},
			},
			"connection_uri": schema.StringAttribute{
				MarkdownDescription: "Cluster connection URI.",
				Computed:            true,
				PlanModifiers:       []planmodifier.String{plan_modifier.CustomConnection()},
			},
			"cluster_name": schema.StringAttribute{
				MarkdownDescription: "Name of the cluster.",
				Required:            true,
			},
			"phase": schema.StringAttribute{
				MarkdownDescription: "Current phase of the cluster.",
				Computed:            true,
				PlanModifiers: []planmodifier.String{
					plan_modifier.CustomPhaseForUnknown(),
				},
			},
			"ro_connection_uri": schema.StringAttribute{
				MarkdownDescription: "Cluster read-only connection URI. Only available for high availability clusters.",
				Computed:            true,
				PlanModifiers:       []planmodifier.String{plan_modifier.CustomConnection()},
			},
			"project_id": schema.StringAttribute{
				MarkdownDescription: "BigAnimal Project ID.",
				Required:            true,
				Validators: []validator.String{
					ProjectIdValidator(),
				},
			},
			"logs_url": schema.StringAttribute{
				MarkdownDescription: "The URL to find the logs of this cluster.",
				Computed:            true,
				PlanModifiers:       []planmodifier.String{stringplanmodifier.UseStateForUnknown()},
			},
			"backup_retention_period": schema.StringAttribute{
				MarkdownDescription: "Backup retention period. For example, \"7d\", \"2w\", or \"3m\".",
				Optional:            true,
				Computed:            true,
				Validators: []validator.String{
					BackupRetentionPeriodValidator(),
				},
				PlanModifiers: []planmodifier.String{stringplanmodifier.UseStateForUnknown()},
			},
			"cluster_type": schema.StringAttribute{
				MarkdownDescription: "Type of the cluster. For example, \"cluster\" for biganimal_cluster resources, or \"faraway_replica\" for biganimal_faraway_replica resources.",
				Computed:            true,
				PlanModifiers:       []planmodifier.String{stringplanmodifier.UseStateForUnknown()},
			},
			"cloud_provider": schema.StringAttribute{
				Description: "Cloud provider. For example, \"aws\", \"azure\", \"gcp\" or \"bah:aws\", \"bah:gcp\".",
				Required:    true,
			},
			"pg_type": schema.StringAttribute{
				MarkdownDescription: "Postgres type. For example, \"epas\", \"pgextended\", or \"postgres\".",
				Required:            true,
				Validators: []validator.String{
					stringvalidator.OneOf("epas", "pgextended", "postgres"),
				},
			},
			"first_recoverability_point_at": schema.StringAttribute{
				MarkdownDescription: "Earliest backup recover time.",
				Computed:            true,
				PlanModifiers:       []planmodifier.String{stringplanmodifier.UseStateForUnknown()},
			},
			"faraway_replica_ids": schema.SetAttribute{
				Computed:      true,
				PlanModifiers: []planmodifier.Set{setplanmodifier.UseStateForUnknown()},
				ElementType:   types.StringType,
			},
			"pg_version": schema.StringAttribute{
				MarkdownDescription: "Postgres version. See [Supported Postgres types and versions](https://www.enterprisedb.com/docs/biganimal/latest/overview/05_database_version_policy/#supported-postgres-types-and-versions) for supported Postgres types and versions.",
				Required:            true,
			},
			"private_networking": schema.BoolAttribute{
				MarkdownDescription: "Is private networking enabled.",
				Optional:            true,
			},
			"password": schema.StringAttribute{
				MarkdownDescription: "Password for the user edb_admin. It must be 12 characters or more.",
				Required:            true,
			},
			"created_at": schema.StringAttribute{
				MarkdownDescription: "Cluster creation time.",
				Computed:            true,
				PlanModifiers:       []planmodifier.String{stringplanmodifier.UseStateForUnknown()},
			},
			"region": schema.StringAttribute{
				MarkdownDescription: "Region to deploy the cluster. See [Supported regions](https://www.enterprisedb.com/docs/biganimal/latest/overview/03a_region_support/) for supported regions.",
				Required:            true,
			},
			"instance_type": schema.StringAttribute{
				MarkdownDescription: "Instance type. For example, \"azure:Standard_D2s_v3\", \"aws:c5.large\" or \"gcp:e2-highcpu-4\".",
				Required:            true,
			},
			"read_only_connections": schema.BoolAttribute{
				MarkdownDescription: "Is read only connection enabled.",
				Optional:            true,
			},
			"resizing_pvc": schema.ListAttribute{
				MarkdownDescription: "Resizing PVC.",
				Computed:            true,
				PlanModifiers:       []planmodifier.List{listplanmodifier.UseStateForUnknown()},
				ElementType:         types.StringType,
			},
			"metrics_url": schema.StringAttribute{
				MarkdownDescription: "The URL to find the metrics of this cluster.",
				Computed:            true,
				PlanModifiers:       []planmodifier.String{stringplanmodifier.UseStateForUnknown()},
			},
			"csp_auth": schema.BoolAttribute{
				MarkdownDescription: "Is authentication handled by the cloud service provider. Available for AWS only, See [Authentication](https://www.enterprisedb.com/docs/biganimal/latest/getting_started/creating_a_cluster/#authentication) for details.",
				Optional:            true,
				Computed:            true,
				PlanModifiers:       []planmodifier.Bool{boolplanmodifier.UseStateForUnknown()},
			},
			"maintenance_window": schema.SingleNestedAttribute{
				MarkdownDescription: "Custom maintenance window.",
				Optional:            true,
				Computed:            true,
				PlanModifiers: []planmodifier.Object{
					plan_modifier.MaintenanceWindowForUnknown(),
				},
				Attributes: map[string]schema.Attribute{
					"is_enabled": schema.BoolAttribute{
						MarkdownDescription: "Is maintenance window enabled.",
						Required:            true,
					},
					"start_day": schema.Int64Attribute{
						MarkdownDescription: "The day of week, 0 represents Sunday, 1 is Monday, and so on.",
						Optional:            true,
						Computed:            true,
						Validators: []validator.Int64{
							int64validator.Between(0, 6),
						},
					},
					"start_time": schema.StringAttribute{
						MarkdownDescription: "Start time. \"hh:mm\", for example: \"23:59\".",
						Optional:            true,
						Computed:            true,
						Validators: []validator.String{
							startTimeValidator(),
						},
					},
				},
			},
			"service_account_ids": schema.SetAttribute{
				MarkdownDescription: "A Google Cloud Service Account is used for logs. If you leave this blank, then you will be unable to access log details for this cluster. Required when cluster is deployed on BigAnimal's cloud account.",
				Optional:            true,
				Computed:            true,
				ElementType:         types.StringType,
				PlanModifiers:       []planmodifier.Set{setplanmodifier.UseStateForUnknown()},
			},

			"pe_allowed_principal_ids": schema.SetAttribute{
				MarkdownDescription: "Cloud provider subscription/account ID, need to be specified when cluster is deployed on BigAnimal's cloud account.",
				Optional:            true,
				Computed:            true,
				ElementType:         types.StringType,
				PlanModifiers:       []planmodifier.Set{setplanmodifier.UseStateForUnknown()},
			},

			"superuser_access": schema.BoolAttribute{
				MarkdownDescription: "Enable to grant superuser access to the edb_admin role.",
				Optional:            true,
				Computed:            true,
			},
			"volume_snapshot_backup": schema.BoolAttribute{
				MarkdownDescription: "Enable to take a snapshot of the volume.",
				Optional:            true,
				PlanModifiers:       []planmodifier.Bool{boolplanmodifier.UseStateForUnknown()},
			},
			"pgvector": schema.BoolAttribute{
				MarkdownDescription: "Is pgvector extension enabled. Adds support for vector storage and vector similarity search to Postgres.",
				Optional:            true,
				PlanModifiers:       []planmodifier.Bool{boolplanmodifier.UseStateForUnknown()},
			},
			"post_gis": schema.BoolAttribute{
				MarkdownDescription: "Is postGIS extension enabled. PostGIS extends the capabilities of the PostgreSQL relational database by adding support storing, indexing and querying geographic data.",
				Optional:            true,
				PlanModifiers:       []planmodifier.Bool{boolplanmodifier.UseStateForUnknown()},
			},
			"pg_bouncer": schema.SingleNestedAttribute{
				MarkdownDescription: "Pg bouncer.",
				Optional:            true,
				Computed:            true,
				PlanModifiers: []planmodifier.Object{
					plan_modifier.CustomPgBouncer(),
				},
				Attributes: map[string]schema.Attribute{
					"is_enabled": schema.BoolAttribute{
						MarkdownDescription: "Is pg bouncer enabled.",
						Required:            true,
					},
					"settings": schema.SetNestedAttribute{
						Description: "PgBouncer Configuration Settings.",
						Optional:    true,
						Computed:    true,
						NestedObject: schema.NestedAttributeObject{
							Attributes: map[string]schema.Attribute{
								"name": schema.StringAttribute{
									Description: "Name.",
									Required:    true,
								},
								"operation": schema.StringAttribute{
									Description: "Operation.",
									Required:    true,
									Validators: []validator.String{
										stringvalidator.OneOf("read-write", "read-only"),
									},
								},
								"value": schema.StringAttribute{
									Description: "Value.",
									Required:    true,
								},
							},
						},
					},
				},
			},
			"pause": schema.BoolAttribute{
				MarkdownDescription: "Pause cluster. If true it will put the cluster on pause and set the phase as paused, if false it will resume the cluster and set the phase as healthy. " +
					"Pausing a cluster allows you to save on compute costs without losing data or cluster configuration settings. " +
					"While paused, clusters aren't upgraded or patched, but changes are applied when the cluster resumes. " +
					"Pausing a high availability cluster shuts down all cluster nodes",
				Optional:      true,
				PlanModifiers: []planmodifier.Bool{boolplanmodifier.UseStateForUnknown()},
			},
			"tags": schema.SetNestedAttribute{
				Description: "Assign existing tags or create tags to assign to this resource",
				Optional:    true,
				Computed:    true,
				NestedObject: schema.NestedAttributeObject{
					Attributes: map[string]schema.Attribute{
						"tag_id": schema.StringAttribute{
							Computed: true,
							PlanModifiers: []planmodifier.String{
								stringplanmodifier.UseStateForUnknown(),
							},
						},
						"tag_name": schema.StringAttribute{
							Required: true,
							PlanModifiers: []planmodifier.String{
								stringplanmodifier.UseStateForUnknown(),
							},
						},
						"color": schema.StringAttribute{
							Optional: true,
							PlanModifiers: []planmodifier.String{
								stringplanmodifier.UseStateForUnknown(),
							},
						},
					},
				},
				PlanModifiers: []planmodifier.Set{
<<<<<<< HEAD
					plan_modifier.CustomAssignTags(),
=======
					setplanmodifier.UseStateForUnknown(),
>>>>>>> d74f2ce4
				},
			},
			"transparent_data_encryption": schema.SingleNestedAttribute{
				MarkdownDescription: "Transparent Data Encryption (TDE) key",
				Optional:            true,
				PlanModifiers: []planmodifier.Object{
					objectplanmodifier.UseStateForUnknown(),
				},
				Attributes: map[string]schema.Attribute{
					"key_id": schema.StringAttribute{
						MarkdownDescription: "Transparent Data Encryption (TDE) key ID.",
						Required:            true,
						PlanModifiers:       []planmodifier.String{stringplanmodifier.UseStateForUnknown()},
					},
					"key_name": schema.StringAttribute{
						MarkdownDescription: "Key name.",
						Computed:            true,
						PlanModifiers:       []planmodifier.String{stringplanmodifier.UseStateForUnknown()},
					},
					"status": schema.StringAttribute{
						MarkdownDescription: "Status.",
						Computed:            true,
						PlanModifiers:       []planmodifier.String{plan_modifier.CustomTDEStatus()},
					},
				},
			},
			"pg_identity": schema.StringAttribute{
				MarkdownDescription: "PG Identity required to grant key permissions to activate the cluster.",
				Computed:            true,
				PlanModifiers: []planmodifier.String{
					stringplanmodifier.UseStateForUnknown(),
				},
			},
			"transparent_data_encryption_action": schema.StringAttribute{
				MarkdownDescription: "Transparent data encryption action.",
				Computed:            true,
				PlanModifiers:       []planmodifier.String{plan_modifier.CustomTDEAction()},
			},
		},
	}
}

func (c *clusterResource) Create(ctx context.Context, req resource.CreateRequest, resp *resource.CreateResponse) {
	// Retrieve values from plan
	var config ClusterResourceModel
	diags := req.Config.Get(ctx, &config)
	resp.Diagnostics.Append(diags...)
	if resp.Diagnostics.HasError() {
		return
	}

	clusterModel, err := c.makeClusterForCreate(ctx, config)
	if err != nil {
		if !appendDiagFromBAErr(err, &resp.Diagnostics) {
			resp.Diagnostics.AddError("Error creating cluster", err.Error())
		}
		return
	}

	clusterId, err := c.client.Create(ctx, config.ProjectId, clusterModel)
	if err != nil {
		if !appendDiagFromBAErr(err, &resp.Diagnostics) {
			resp.Diagnostics.AddError("Error creating cluster API request", err.Error())
		}
		return
	}

	config.ClusterId = &clusterId

	timeout, diagnostics := config.Timeouts.Create(ctx, time.Minute*60)
	resp.Diagnostics.Append(diagnostics...)
	if resp.Diagnostics.HasError() {
		return
	}

	if err := ensureClusterIsEndStateAs(ctx, c.client, &config, timeout); err != nil {
		if !appendDiagFromBAErr(err, &resp.Diagnostics) {
			resp.Diagnostics.AddError("Error waiting for the cluster is ready ", err.Error())
		}

		return
	}

	if config.Phase.ValueString() == constants.PHASE_WAITING_FOR_ACCESS_TO_ENCRYPTION_KEY {
		resp.Diagnostics.AddWarning("Transparent data encryption action", TdeActionInfo(config.CloudProvider.ValueString()))
	}

	if config.Pause.ValueBool() {
		_, err = c.client.ClusterPause(ctx, config.ProjectId, *config.ClusterId)
		if err != nil {
			if !appendDiagFromBAErr(err, &resp.Diagnostics) {
				resp.Diagnostics.AddError("Error pausing cluster API request", err.Error())
			}
			return
		}

		if err := ensureClusterIsPaused(ctx, c.client, &config, timeout); err != nil {
			if !appendDiagFromBAErr(err, &resp.Diagnostics) {
				resp.Diagnostics.AddError("Error waiting for the cluster to pause", err.Error())
			}
			return
		}
	}

	if err := readCluster(ctx, c.client, &config); err != nil {
		if !appendDiagFromBAErr(err, &resp.Diagnostics) {
			resp.Diagnostics.AddError("Error reading cluster", err.Error())
		}
		return
	}

	resp.Diagnostics.Append(resp.State.Set(ctx, config)...)
}

func (c *clusterResource) Read(ctx context.Context, req resource.ReadRequest, resp *resource.ReadResponse) {
	var state ClusterResourceModel
	diags := req.State.Get(ctx, &state)
	resp.Diagnostics.Append(diags...)
	if resp.Diagnostics.HasError() {
		return
	}

	if err := readCluster(ctx, c.client, &state); err != nil {
		if !appendDiagFromBAErr(err, &resp.Diagnostics) {
			resp.Diagnostics.AddError("Error reading cluster", err.Error())
		}
		return
	}

	resp.Diagnostics.Append(resp.State.Set(ctx, state)...)
}

func (c *clusterResource) Update(ctx context.Context, req resource.UpdateRequest, resp *resource.UpdateResponse) {
	var plan ClusterResourceModel

	timeout, diagnostics := plan.Timeouts.Update(ctx, time.Minute*60)
	resp.Diagnostics.Append(diagnostics...)

	diags := req.Plan.Get(ctx, &plan)
	resp.Diagnostics.Append(diags...)
	if resp.Diagnostics.HasError() {
		return
	}

	var state ClusterResourceModel
	diags = req.State.Get(ctx, &state)
	resp.Diagnostics.Append(diags...)
	if resp.Diagnostics.HasError() {
		return
	}

	// cluster = pause,   tf pause = true, it will error and say you will need to set pause = false to update
	// cluster = pause,   tf pause = false, it will resume then update
	// cluster = healthy, tf pause = true, it will update then pause
	// cluster = healthy, tf pause = false, it will update
	if state.Phase.ValueString() != constants.PHASE_HEALTHY &&
		state.Phase.ValueString() != constants.PHASE_PAUSED &&
		state.Phase.ValueString() != constants.PHASE_WAITING_FOR_ACCESS_TO_ENCRYPTION_KEY {
		resp.Diagnostics.AddError("Cluster not ready please wait", "Cluster not ready for update operation please wait")
		return
	}

	if state.Phase.ValueString() == constants.PHASE_PAUSED {
		if plan.Pause.ValueBool() {
			resp.Diagnostics.AddError("Error cannot update paused cluster", "cannot update paused cluster, please set pause = false to resume cluster")
			return
		}

		if !plan.Pause.ValueBool() {
			_, err := c.client.ClusterResume(ctx, plan.ProjectId, *plan.ClusterId)
			if err != nil {
				if !appendDiagFromBAErr(err, &resp.Diagnostics) {
					resp.Diagnostics.AddError("Error resuming cluster API request", err.Error())
				}
				return
			}

			if err := ensureClusterIsEndStateAs(ctx, c.client, &plan, timeout); err != nil {
				if !appendDiagFromBAErr(err, &resp.Diagnostics) {
					resp.Diagnostics.AddError("Error waiting for the cluster is ready ", err.Error())
				}
				return
			}

			if plan.Phase.ValueString() == constants.PHASE_WAITING_FOR_ACCESS_TO_ENCRYPTION_KEY {
				resp.Diagnostics.AddWarning("Transparent data encryption action", TdeActionInfo(plan.CloudProvider.ValueString()))
			}
		}
	}

	clusterModel, err := c.makeClusterForUpdate(ctx, plan)
	if err != nil {
		if !appendDiagFromBAErr(err, &resp.Diagnostics) {
			resp.Diagnostics.AddError("Error updating cluster", err.Error())
		}
		return
	}

	_, err = c.client.Update(ctx, clusterModel, plan.ProjectId, *plan.ClusterId)
	if err != nil {
		if !appendDiagFromBAErr(err, &resp.Diagnostics) {
			resp.Diagnostics.AddError("Error updating cluster API request", err.Error())
		}
		return
	}

	// sleep after update operation as API can incorrectly respond with healthy state when checking the phase
	// this is possibly a bug in the API
	time.Sleep(20 * time.Second)

	if err := ensureClusterIsEndStateAs(ctx, c.client, &plan, timeout); err != nil {
		if !appendDiagFromBAErr(err, &resp.Diagnostics) {
			resp.Diagnostics.AddError("Error waiting for the cluster is ready ", err.Error())
		}
		return
	}

	if plan.Phase.ValueString() == constants.PHASE_WAITING_FOR_ACCESS_TO_ENCRYPTION_KEY {
		resp.Diagnostics.AddWarning("Transparent data encryption action", TdeActionInfo(plan.CloudProvider.ValueString()))
	}

	if plan.Pause.ValueBool() {
		_, err = c.client.ClusterPause(ctx, plan.ProjectId, *plan.ClusterId)
		if err != nil {
			if !appendDiagFromBAErr(err, &resp.Diagnostics) {
				resp.Diagnostics.AddError("Error pausing cluster API request", err.Error())
			}
			return
		}

		if err := ensureClusterIsPaused(ctx, c.client, &plan, timeout); err != nil {
			if !appendDiagFromBAErr(err, &resp.Diagnostics) {
				resp.Diagnostics.AddError("Error waiting for the cluster to pause", err.Error())
			}
			return
		}
	}

	if err := readCluster(ctx, c.client, &plan); err != nil {
		if !appendDiagFromBAErr(err, &resp.Diagnostics) {
			resp.Diagnostics.AddError("Error reading cluster", err.Error())
		}
		return
	}

	resp.Diagnostics.Append(resp.State.Set(ctx, plan)...)
}

func (c *clusterResource) Delete(ctx context.Context, req resource.DeleteRequest, resp *resource.DeleteResponse) {
	var state ClusterResourceModel
	diags := req.State.Get(ctx, &state)
	resp.Diagnostics.Append(diags...)
	if resp.Diagnostics.HasError() {
		return
	}

	err := c.client.Delete(ctx, state.ProjectId, *state.ClusterId)
	if err != nil {
		if !appendDiagFromBAErr(err, &resp.Diagnostics) {
			resp.Diagnostics.AddError("Error deleting cluster", err.Error())
		}
		return
	}
}

func (c *clusterResource) ImportState(ctx context.Context, req resource.ImportStateRequest, resp *resource.ImportStateResponse) {
	idParts := strings.Split(req.ID, "/")
	if len(idParts) != 2 || idParts[0] == "" || idParts[1] == "" {
		resp.Diagnostics.AddError(
			"Unexpected Import Identifier",
			fmt.Sprintf("Expected import identifier with format: project_id/cluster_id. Got: %q", req.ID),
		)
		return
	}

	resp.Diagnostics.Append(resp.State.SetAttribute(ctx, path.Root("project_id"), idParts[0])...)
	resp.Diagnostics.Append(resp.State.SetAttribute(ctx, path.Root("cluster_id"), idParts[1])...)
}

func readCluster(ctx context.Context, client *api.ClusterClient, tfClusterResource *ClusterResourceModel) error {
	responseCluster, err := client.Read(ctx, tfClusterResource.ProjectId, *tfClusterResource.ClusterId)
	if err != nil {
		return err
	}

	connection, err := client.ConnectionString(ctx, tfClusterResource.ProjectId, *tfClusterResource.ClusterId)
	if err != nil {
		return err
	}

	tfClusterResource.ID = types.StringValue(fmt.Sprintf("%s/%s", tfClusterResource.ProjectId, *tfClusterResource.ClusterId))
	tfClusterResource.ClusterId = responseCluster.ClusterId
	tfClusterResource.ClusterName = types.StringPointerValue(responseCluster.ClusterName)
	tfClusterResource.ClusterType = responseCluster.ClusterType
	tfClusterResource.Phase = types.StringPointerValue(responseCluster.Phase)
	tfClusterResource.CloudProvider = types.StringValue(responseCluster.Provider.CloudProviderId)
	tfClusterResource.ClusterArchitecture = &ClusterArchitectureResourceModel{
		Id:    responseCluster.ClusterArchitecture.ClusterArchitectureId,
		Nodes: responseCluster.ClusterArchitecture.Nodes,
		Name:  types.StringValue(responseCluster.ClusterArchitecture.ClusterArchitectureName),
	}
	tfClusterResource.Region = types.StringValue(responseCluster.Region.Id)
	tfClusterResource.InstanceType = types.StringValue(responseCluster.InstanceType.InstanceTypeId)
	tfClusterResource.Storage = &StorageResourceModel{
		VolumeType:       types.StringPointerValue(responseCluster.Storage.VolumeTypeId),
		VolumeProperties: types.StringPointerValue(responseCluster.Storage.VolumePropertiesId),
		Size:             types.StringPointerValue(responseCluster.Storage.Size),
		Iops:             types.StringPointerValue(responseCluster.Storage.Iops),
		Throughput:       types.StringPointerValue(responseCluster.Storage.Throughput),
	}
	tfClusterResource.ResizingPvc = StringSliceToList(responseCluster.ResizingPvc)
	tfClusterResource.ReadOnlyConnections = types.BoolPointerValue(responseCluster.ReadOnlyConnections)
	tfClusterResource.ConnectionUri = types.StringPointerValue(&connection.PgUri)
	tfClusterResource.RoConnectionUri = types.StringPointerValue(&connection.ReadOnlyPgUri)
	tfClusterResource.CspAuth = types.BoolPointerValue(responseCluster.CSPAuth)
	tfClusterResource.LogsUrl = responseCluster.LogsUrl
	tfClusterResource.MetricsUrl = responseCluster.MetricsUrl
	tfClusterResource.BackupRetentionPeriod = types.StringPointerValue(responseCluster.BackupRetentionPeriod)
	tfClusterResource.PgVersion = types.StringValue(responseCluster.PgVersion.PgVersionId)
	tfClusterResource.PgType = types.StringValue(responseCluster.PgType.PgTypeId)
	tfClusterResource.FarawayReplicaIds = StringSliceToSet(responseCluster.FarawayReplicaIds)
	tfClusterResource.PrivateNetworking = types.BoolPointerValue(responseCluster.PrivateNetworking)
	tfClusterResource.SuperuserAccess = types.BoolPointerValue(responseCluster.SuperuserAccess)
	tfClusterResource.PgIdentity = types.StringPointerValue(responseCluster.PgIdentity)
	tfClusterResource.VolumeSnapshot = types.BoolPointerValue(responseCluster.VolumeSnapshot)

	if responseCluster.EncryptionKeyResp != nil && *responseCluster.Phase != constants.PHASE_HEALTHY {
		if !tfClusterResource.PgIdentity.IsNull() && tfClusterResource.PgIdentity.ValueString() != "" {
			tfClusterResource.TransparentDataEncryptionAction = types.StringValue(TdeActionInfo(responseCluster.Provider.CloudProviderId))
		}
	}

	if responseCluster.Extensions != nil {
		for _, v := range *responseCluster.Extensions {
			switch v.ExtensionId {
			case "pgvector":
				tfClusterResource.Pgvector = types.BoolValue(v.Enabled)
			case "postgis":
				tfClusterResource.PostGIS = types.BoolValue(v.Enabled)
			default:
			}
		}
	}

	if responseCluster.FirstRecoverabilityPointAt != nil {
		firstPointAt := responseCluster.FirstRecoverabilityPointAt.String()
		tfClusterResource.FirstRecoverabilityPointAt = basetypes.NewStringValue(firstPointAt)
	}

	// pgConfig. If tf resource pg config elem matches with api response pg config elem then add the elem to tf resource pg config
	newPgConfig := []PgConfigResourceModel{}
	if configs := responseCluster.PgConfig; configs != nil {
		for _, tfCRPgConfig := range tfClusterResource.PgConfig {
			for _, apiConfig := range *configs {
				if tfCRPgConfig.Name == apiConfig.Name {
					newPgConfig = append(newPgConfig, PgConfigResourceModel{
						Name:  apiConfig.Name,
						Value: apiConfig.Value,
					})
				}
			}
		}
	}

	if len(newPgConfig) > 0 {
		tfClusterResource.PgConfig = newPgConfig
	}

	tfClusterResource.AllowedIpRanges = []AllowedIpRangesResourceModel{}
	if allowedIpRanges := responseCluster.AllowedIpRanges; allowedIpRanges != nil {
		for _, ipRange := range *allowedIpRanges {
			tfClusterResource.AllowedIpRanges = append(tfClusterResource.AllowedIpRanges, AllowedIpRangesResourceModel{
				CidrBlock:   ipRange.CidrBlock,
				Description: types.StringValue(ipRange.Description),
			})
		}
	}

	if pt := responseCluster.CreatedAt; pt != nil {
		tfClusterResource.CreatedAt = types.StringValue(pt.String())
	}

	if responseCluster.MaintenanceWindow != nil {
		tfClusterResource.MaintenanceWindow = &commonTerraform.MaintenanceWindow{
			IsEnabled: responseCluster.MaintenanceWindow.IsEnabled,
			StartDay:  types.Int64PointerValue(utils.ToPointer(int64(*responseCluster.MaintenanceWindow.StartDay))),
			StartTime: types.StringPointerValue(responseCluster.MaintenanceWindow.StartTime),
		}
	}

	if responseCluster.PeAllowedPrincipalIds != nil {
		tfClusterResource.PeAllowedPrincipalIds = StringSliceToSet(utils.ToValue(&responseCluster.PeAllowedPrincipalIds))
	}

	if responseCluster.ServiceAccountIds != nil {
		tfClusterResource.ServiceAccountIds = StringSliceToSet(utils.ToValue(&responseCluster.ServiceAccountIds))
	}

	if responseCluster.PgBouncer != nil {
		tfClusterResource.PgBouncer = &PgBouncerModel{}
		*tfClusterResource.PgBouncer = PgBouncerModel{
			IsEnabled: responseCluster.PgBouncer.IsEnabled,
		}

		settingsElemType := map[string]attr.Type{"name": types.StringType, "operation": types.StringType, "value": types.StringType}
		elem := basetypes.NewObjectValueMust(settingsElemType, map[string]attr.Value{
			"name":      basetypes.NewStringValue(""),
			"operation": basetypes.NewStringValue(""),
			"value":     basetypes.NewStringValue(""),
		})

		if !responseCluster.PgBouncer.IsEnabled {
			tfClusterResource.PgBouncer.Settings = basetypes.NewSetNull(elem.Type(ctx))
		} else if responseCluster.PgBouncer.IsEnabled &&
			responseCluster.PgBouncer.Settings != nil &&
			len(*responseCluster.PgBouncer.Settings) == 0 {
			tfClusterResource.PgBouncer.Settings = basetypes.NewSetNull(elem.Type(ctx))
		} else if responseCluster.PgBouncer.Settings != nil && len(*responseCluster.PgBouncer.Settings) > 0 {
			settings := []attr.Value{}

			for _, v := range *responseCluster.PgBouncer.Settings {
				object := basetypes.NewObjectValueMust(settingsElemType, map[string]attr.Value{
					"name":      basetypes.NewStringValue(*v.Name),
					"operation": basetypes.NewStringValue(*v.Operation),
					"value":     basetypes.NewStringValue(*v.Value),
				})
				settings = append(settings, object)
			}
			tfClusterResource.PgBouncer.Settings = basetypes.NewSetValueMust(elem.Type(ctx), settings)
		}
	}

<<<<<<< HEAD
	buildTFRsrcAssignTagsAs(&tfClusterResource.Tags, &responseCluster.Tags)
=======
	tfClusterResource.Tags = []commonTerraform.Tag{}
	for _, v := range responseCluster.Tags {
		tfClusterResource.Tags = append(tfClusterResource.Tags, commonTerraform.Tag{
			TagId:   types.StringValue(v.TagId),
			TagName: types.StringValue(v.TagName),
			Color:   basetypes.NewStringPointerValue(v.Color),
		})
	}
>>>>>>> d74f2ce4

	if responseCluster.EncryptionKeyResp != nil {
		tfClusterResource.TransparentDataEncryption = &TransparentDataEncryptionModel{}
		tfClusterResource.TransparentDataEncryption.KeyId = types.StringValue(responseCluster.EncryptionKeyResp.KeyId)
		tfClusterResource.TransparentDataEncryption.KeyName = types.StringValue(responseCluster.EncryptionKeyResp.KeyName)
		tfClusterResource.TransparentDataEncryption.Status = types.StringValue(responseCluster.EncryptionKeyResp.Status)
	}

	return nil
}

func ensureClusterIsEndStateAs(ctx context.Context, client *api.ClusterClient, outCluster retryClusterResourceModel, timeout time.Duration) error {
	return retry.RetryContext(
		ctx,
		timeout,
		func() *retry.RetryError {
			resp, err := client.Read(ctx, outCluster.projectId(), outCluster.clusterId())
			if err != nil {
				return retry.NonRetryableError(err)
			}

			outCluster.setPhase(*resp.Phase)
			outCluster.setCloudProvider(resp.Provider.CloudProviderId)
			// if waiting for access to encryption key and pgIdentity is not "", return non-retryable error
			if *resp.Phase == constants.PHASE_WAITING_FOR_ACCESS_TO_ENCRYPTION_KEY && resp.PgIdentity != nil && *resp.PgIdentity != "" {
				outCluster.setPgIdentity(*resp.PgIdentity)
				return nil
			} else if !resp.IsHealthy() {
				return retry.RetryableError(errors.New("cluster not yet ready"))
			}
			return nil
		})
}

func ensureClusterIsPaused(ctx context.Context, client *api.ClusterClient, cluster retryClusterResourceModel, timeout time.Duration) error {
	return retry.RetryContext(
		ctx,
		timeout,
		func() *retry.RetryError {
			resp, err := client.Read(ctx, cluster.projectId(), cluster.clusterId())
			if err != nil {
				return retry.NonRetryableError(err)
			}

			if *resp.Phase != constants.PHASE_PAUSED {
				return retry.RetryableError(errors.New("cluster not yet paused"))
			}
			return nil
		})
}

func (c *clusterResource) makeClusterForCreate(ctx context.Context, clusterResource ClusterResourceModel) (models.Cluster, error) {
	clusterModel, err := c.generateGenericClusterModel(ctx, clusterResource)
	if err != nil {
		return models.Cluster{}, err
	}
	return clusterModel, nil
}

func (c *clusterResource) buildRequestBah(ctx context.Context, clusterResourceModel ClusterResourceModel) (svAccIds, principalIds *[]string, err error) {
	// If there is an existing Principal Account Id for that Region, use that one.
	pids, err := c.client.GetPeAllowedPrincipalIds(ctx, clusterResourceModel.ProjectId, clusterResourceModel.CloudProvider.ValueString(), clusterResourceModel.Region.ValueString())
	if err != nil {
		return nil, nil, err
	}
	principalIds = utils.ToPointer(pids.Data)

	// If there is no existing value, user should provide one
	if principalIds != nil && len(*principalIds) == 0 {
		// Here, we prefer to create a non-nil zero length slice, because we need empty JSON array
		// while encoding JSON objects
		// For more info, please visit https://github.com/golang/go/wiki/CodeReviewComments#declaring-empty-slices
		plist := []string{}
		for _, peId := range clusterResourceModel.PeAllowedPrincipalIds.Elements() {
			plist = append(plist, peId.(basetypes.StringValue).ValueString())
		}

		principalIds = utils.ToPointer(plist)
	}

	if clusterResourceModel.CloudProvider.ValueString() == "bah:gcp" {
		// If there is an existing Service Account Id for that Region, use that one.
		sids, _ := c.client.GetServiceAccountIds(ctx, clusterResourceModel.ProjectId, clusterResourceModel.CloudProvider.ValueString(), clusterResourceModel.Region.ValueString())
		svAccIds = utils.ToPointer(sids.Data)

		// If there is no existing value, user should provide one
		if svAccIds != nil && len(*svAccIds) == 0 {
			// Here, we prefer to create a non-nil zero length slice, because we need empty JSON array
			// while encoding JSON objects.
			// For more info, please visit https://github.com/golang/go/wiki/CodeReviewComments#declaring-empty-slices
			slist := []string{}
			for _, saId := range clusterResourceModel.ServiceAccountIds.Elements() {
				slist = append(slist, saId.(basetypes.StringValue).ValueString())
			}

			svAccIds = utils.ToPointer(slist)
		}
	}
	return
}

func (c *clusterResource) generateGenericClusterModel(ctx context.Context, clusterResource ClusterResourceModel) (models.Cluster, error) {
	cluster := models.Cluster{
		ClusterName: clusterResource.ClusterName.ValueStringPointer(),
		Password:    clusterResource.Password.ValueStringPointer(),
		ClusterArchitecture: &models.Architecture{
			ClusterArchitectureId: clusterResource.ClusterArchitecture.Id,
			Nodes:                 clusterResource.ClusterArchitecture.Nodes,
		},
		Provider: &models.Provider{CloudProviderId: clusterResource.CloudProvider.ValueString()},
		Region:   &models.Region{Id: clusterResource.Region.ValueString()},
		Storage: &models.Storage{
			VolumePropertiesId: clusterResource.Storage.VolumeProperties.ValueStringPointer(),
			VolumeTypeId:       clusterResource.Storage.VolumeType.ValueStringPointer(),
			Iops:               clusterResource.Storage.Iops.ValueStringPointer(),
			Size:               clusterResource.Storage.Size.ValueStringPointer(),
			Throughput:         clusterResource.Storage.Throughput.ValueStringPointer(),
		},
		InstanceType:          &models.InstanceType{InstanceTypeId: clusterResource.InstanceType.ValueString()},
		PgType:                &models.PgType{PgTypeId: clusterResource.PgType.ValueString()},
		PgVersion:             &models.PgVersion{PgVersionId: clusterResource.PgVersion.ValueString()},
		CSPAuth:               clusterResource.CspAuth.ValueBoolPointer(),
		PrivateNetworking:     clusterResource.PrivateNetworking.ValueBoolPointer(),
		ReadOnlyConnections:   clusterResource.ReadOnlyConnections.ValueBoolPointer(),
		BackupRetentionPeriod: clusterResource.BackupRetentionPeriod.ValueStringPointer(),
		SuperuserAccess:       clusterResource.SuperuserAccess.ValueBoolPointer(),
		VolumeSnapshot:        clusterResource.VolumeSnapshot.ValueBoolPointer(),
	}

	cluster.Extensions = &[]models.ClusterExtension{}
	if clusterResource.Pgvector.ValueBool() {
		*cluster.Extensions = append(*cluster.Extensions, models.ClusterExtension{Enabled: true, ExtensionId: "pgvector"})
	}

	if clusterResource.PostGIS.ValueBool() {
		*cluster.Extensions = append(*cluster.Extensions, models.ClusterExtension{Enabled: true, ExtensionId: "postgis"})
	}

	allowedIpRanges := []models.AllowedIpRange{}
	for _, ipRange := range clusterResource.AllowedIpRanges {
		allowedIpRanges = append(allowedIpRanges, models.AllowedIpRange{
			CidrBlock:   ipRange.CidrBlock,
			Description: ipRange.Description.ValueString(),
		})
	}
	cluster.AllowedIpRanges = &allowedIpRanges

	configs := []models.KeyValue{}
	for _, model := range clusterResource.PgConfig {
		configs = append(configs, models.KeyValue{
			Name:  model.Name,
			Value: model.Value,
		})
	}
	cluster.PgConfig = &configs

	if clusterResource.MaintenanceWindow != nil {
		cluster.MaintenanceWindow = &commonApi.MaintenanceWindow{
			IsEnabled: clusterResource.MaintenanceWindow.IsEnabled,
			StartTime: clusterResource.MaintenanceWindow.StartTime.ValueStringPointer(),
		}

		if !clusterResource.MaintenanceWindow.StartDay.IsNull() && !clusterResource.MaintenanceWindow.StartDay.IsUnknown() {
			cluster.MaintenanceWindow.StartDay = utils.ToPointer(float64(*clusterResource.MaintenanceWindow.StartDay.ValueInt64Pointer()))
		}
	}

	if clusterResource.PgBouncer != nil {
		cluster.PgBouncer = &models.PgBouncer{}
		cluster.PgBouncer.IsEnabled = clusterResource.PgBouncer.IsEnabled
		if !clusterResource.PgBouncer.Settings.IsNull() {
			cluster.PgBouncer.Settings = &[]models.PgBouncerSettings{}
			for _, v := range clusterResource.PgBouncer.Settings.Elements() {
				name := v.(basetypes.ObjectValue).Attributes()["name"].(basetypes.StringValue)
				operation := v.(basetypes.ObjectValue).Attributes()["operation"].(basetypes.StringValue)
				value := v.(basetypes.ObjectValue).Attributes()["value"].(basetypes.StringValue)
				*cluster.PgBouncer.Settings = append(*cluster.PgBouncer.Settings,
					models.PgBouncerSettings{
						Name:      name.ValueStringPointer(),
						Operation: operation.ValueStringPointer(),
						Value:     value.ValueStringPointer(),
					},
				)
			}
		} else if clusterResource.PgBouncer.Settings.IsNull() {
			cluster.PgBouncer.Settings = &[]models.PgBouncerSettings{}
		}
	}

	tags := []commonApi.Tag{}
	for _, tag := range clusterResource.Tags {
		tags = append(tags, commonApi.Tag{
			Color:   tag.Color.ValueStringPointer(),
			TagId:   tag.TagId.ValueString(),
			TagName: tag.TagName.ValueString(),
		})
	}
	cluster.Tags = tags

	svAccIds, principalIds, err := c.buildRequestBah(ctx, clusterResource)
	if err != nil {
		return models.Cluster{}, err
	}

	cluster.ServiceAccountIds = svAccIds
	cluster.PeAllowedPrincipalIds = principalIds

	cluster.Tags = buildAPIReqAssignTags(clusterResource.Tags)

	if clusterResource.TransparentDataEncryption != nil {
		if !clusterResource.TransparentDataEncryption.KeyId.IsNull() {
			cluster.EncryptionKeyIdReq = clusterResource.TransparentDataEncryption.KeyId.ValueStringPointer()
		}
	}

	return cluster, nil
}

func (c *clusterResource) makeClusterForUpdate(ctx context.Context, clusterResource ClusterResourceModel) (*models.Cluster, error) {
	cluster, err := c.makeClusterForCreate(ctx, clusterResource)
	if err != nil {
		return nil, err
	}
	cluster.ClusterId = nil
	cluster.PgType = nil
	cluster.PgVersion = nil
	cluster.Provider = nil
	cluster.Region = nil
	cluster.EncryptionKeyIdReq = nil
	return &cluster, nil
}

func NewClusterResource() resource.Resource {
	return &clusterResource{}
}

func StringSliceToList(items []string) types.List {
	var eles []attr.Value
	for _, item := range items {
		eles = append(eles, types.StringValue(item))
	}

	return types.ListValueMust(types.StringType, eles)
}

func StringSliceToSet(items *[]string) types.Set {
	if items == nil {
		return types.SetNull(types.StringType)
	}

	var eles []attr.Value
	for _, item := range *items {
		eles = append(eles, types.StringValue(item))
	}

	return types.SetValueMust(types.StringType, eles)
}

func buildTFRsrcAssignTagsAs(tfRsrcTags *[]commonTerraform.Tag, apiRespTags *[]commonApi.Tag) {
	*tfRsrcTags = []commonTerraform.Tag{}
	for _, v := range *apiRespTags {
		*tfRsrcTags = append(*tfRsrcTags, commonTerraform.Tag{
			TagId:   types.StringValue(v.TagId),
			TagName: types.StringValue(v.TagName),
			Color:   basetypes.NewStringPointerValue(v.Color),
		})
	}
}

func buildAPIReqAssignTags(tfRsrcTags []commonTerraform.Tag) []commonApi.Tag {
	tags := []commonApi.Tag{}
	for _, tag := range tfRsrcTags {
		tags = append(tags, commonApi.Tag{
			Color:   tag.Color.ValueStringPointer(),
			TagId:   tag.TagId.ValueString(),
			TagName: tag.TagName.ValueString(),
		})
	}
	return tags
}<|MERGE_RESOLUTION|>--- conflicted
+++ resolved
@@ -530,11 +530,7 @@
 					},
 				},
 				PlanModifiers: []planmodifier.Set{
-<<<<<<< HEAD
 					plan_modifier.CustomAssignTags(),
-=======
-					setplanmodifier.UseStateForUnknown(),
->>>>>>> d74f2ce4
 				},
 			},
 			"transparent_data_encryption": schema.SingleNestedAttribute{
@@ -967,18 +963,7 @@
 		}
 	}
 
-<<<<<<< HEAD
 	buildTFRsrcAssignTagsAs(&tfClusterResource.Tags, &responseCluster.Tags)
-=======
-	tfClusterResource.Tags = []commonTerraform.Tag{}
-	for _, v := range responseCluster.Tags {
-		tfClusterResource.Tags = append(tfClusterResource.Tags, commonTerraform.Tag{
-			TagId:   types.StringValue(v.TagId),
-			TagName: types.StringValue(v.TagName),
-			Color:   basetypes.NewStringPointerValue(v.Color),
-		})
-	}
->>>>>>> d74f2ce4
 
 	if responseCluster.EncryptionKeyResp != nil {
 		tfClusterResource.TransparentDataEncryption = &TransparentDataEncryptionModel{}
