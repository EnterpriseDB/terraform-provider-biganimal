package provider

import (
	"context"
	"errors"
	"fmt"
	"strings"
	"time"

	"github.com/EnterpriseDB/terraform-provider-biganimal/pkg/api"
	"github.com/EnterpriseDB/terraform-provider-biganimal/pkg/constants"
	"github.com/EnterpriseDB/terraform-provider-biganimal/pkg/models"
	commonApi "github.com/EnterpriseDB/terraform-provider-biganimal/pkg/models/common/api"
	commonTerraform "github.com/EnterpriseDB/terraform-provider-biganimal/pkg/models/common/terraform"
	"github.com/EnterpriseDB/terraform-provider-biganimal/pkg/plan_modifier"
	"github.com/EnterpriseDB/terraform-provider-biganimal/pkg/utils"
	"github.com/hashicorp/terraform-plugin-framework-timeouts/resource/timeouts"
	"github.com/hashicorp/terraform-plugin-framework-validators/int64validator"
	"github.com/hashicorp/terraform-plugin-framework-validators/stringvalidator"
	"github.com/hashicorp/terraform-plugin-framework/attr"
	"github.com/hashicorp/terraform-plugin-framework/path"
	"github.com/hashicorp/terraform-plugin-framework/resource"
	"github.com/hashicorp/terraform-plugin-framework/resource/schema"
	"github.com/hashicorp/terraform-plugin-framework/resource/schema/boolplanmodifier"
	"github.com/hashicorp/terraform-plugin-framework/resource/schema/float64planmodifier"
	"github.com/hashicorp/terraform-plugin-framework/resource/schema/listplanmodifier"
	"github.com/hashicorp/terraform-plugin-framework/resource/schema/objectplanmodifier"
	"github.com/hashicorp/terraform-plugin-framework/resource/schema/planmodifier"
	"github.com/hashicorp/terraform-plugin-framework/resource/schema/setplanmodifier"
	"github.com/hashicorp/terraform-plugin-framework/resource/schema/stringplanmodifier"
	"github.com/hashicorp/terraform-plugin-framework/schema/validator"
	"github.com/hashicorp/terraform-plugin-framework/types"
	"github.com/hashicorp/terraform-plugin-framework/types/basetypes"
	"github.com/hashicorp/terraform-plugin-sdk/v2/helper/retry"
)

var (
	_ resource.Resource              = &clusterResource{}
	_ resource.ResourceWithConfigure = &clusterResource{}
)

type ClusterResourceModel struct {
<<<<<<< HEAD
	ID                         types.String                       `tfsdk:"id"`
	CspAuth                    types.Bool                         `tfsdk:"csp_auth"`
	Region                     types.String                       `tfsdk:"region"`
	InstanceType               types.String                       `tfsdk:"instance_type"`
	ReadOnlyConnections        types.Bool                         `tfsdk:"read_only_connections"`
	ResizingPvc                types.List                         `tfsdk:"resizing_pvc"`
	MetricsUrl                 *string                            `tfsdk:"metrics_url"`
	ClusterId                  *string                            `tfsdk:"cluster_id"`
	Phase                      *string                            `tfsdk:"phase"`
	ClusterArchitecture        *ClusterArchitectureResourceModel  `tfsdk:"cluster_architecture"`
	ConnectionUri              types.String                       `tfsdk:"connection_uri"`
	ClusterName                types.String                       `tfsdk:"cluster_name"`
	RoConnectionUri            types.String                       `tfsdk:"ro_connection_uri"`
	Storage                    *StorageResourceModel              `tfsdk:"storage"`
	PgConfig                   []PgConfigResourceModel            `tfsdk:"pg_config"`
	FirstRecoverabilityPointAt *string                            `tfsdk:"first_recoverability_point_at"`
	ProjectId                  string                             `tfsdk:"project_id"`
	LogsUrl                    *string                            `tfsdk:"logs_url"`
	BackupRetentionPeriod      types.String                       `tfsdk:"backup_retention_period"`
	ClusterType                *string                            `tfsdk:"cluster_type"`
	CloudProvider              types.String                       `tfsdk:"cloud_provider"`
	PgType                     types.String                       `tfsdk:"pg_type"`
	Password                   types.String                       `tfsdk:"password"`
	FarawayReplicaIds          types.Set                          `tfsdk:"faraway_replica_ids"`
	PgVersion                  types.String                       `tfsdk:"pg_version"`
	PrivateNetworking          types.Bool                         `tfsdk:"private_networking"`
	AllowedIpRanges            []AllowedIpRangesResourceModel     `tfsdk:"allowed_ip_ranges"`
	CreatedAt                  types.String                       `tfsdk:"created_at"`
	MaintenanceWindow          *commonTerraform.MaintenanceWindow `tfsdk:"maintenance_window"`
	ServiceAccountIds          types.Set                          `tfsdk:"service_account_ids"`
	PeAllowedPrincipalIds      types.Set                          `tfsdk:"pe_allowed_principal_ids"`
	SuperuserAccess            types.Bool                         `tfsdk:"superuser_access"`
	Pgvector                   types.Bool                         `tfsdk:"pgvector"`
	PgBouncer                  *PgBouncerModel                    `tfsdk:"pg_bouncer"`
	Pause                      types.Bool                         `tfsdk:"pause"`
	Tags                       []commonTerraform.Tag              `tfsdk:"tags"`
=======
	ID                              types.String                       `tfsdk:"id"`
	CspAuth                         types.Bool                         `tfsdk:"csp_auth"`
	Region                          types.String                       `tfsdk:"region"`
	InstanceType                    types.String                       `tfsdk:"instance_type"`
	ReadOnlyConnections             types.Bool                         `tfsdk:"read_only_connections"`
	ResizingPvc                     types.List                         `tfsdk:"resizing_pvc"`
	MetricsUrl                      *string                            `tfsdk:"metrics_url"`
	ClusterId                       *string                            `tfsdk:"cluster_id"`
	Phase                           types.String                       `tfsdk:"phase"`
	ClusterArchitecture             *ClusterArchitectureResourceModel  `tfsdk:"cluster_architecture"`
	ConnectionUri                   types.String                       `tfsdk:"connection_uri"`
	ClusterName                     types.String                       `tfsdk:"cluster_name"`
	RoConnectionUri                 types.String                       `tfsdk:"ro_connection_uri"`
	Storage                         *StorageResourceModel              `tfsdk:"storage"`
	PgConfig                        []PgConfigResourceModel            `tfsdk:"pg_config"`
	FirstRecoverabilityPointAt      types.String                       `tfsdk:"first_recoverability_point_at"`
	ProjectId                       string                             `tfsdk:"project_id"`
	LogsUrl                         *string                            `tfsdk:"logs_url"`
	BackupRetentionPeriod           types.String                       `tfsdk:"backup_retention_period"`
	ClusterType                     *string                            `tfsdk:"cluster_type"`
	CloudProvider                   types.String                       `tfsdk:"cloud_provider"`
	PgType                          types.String                       `tfsdk:"pg_type"`
	Password                        types.String                       `tfsdk:"password"`
	FarawayReplicaIds               types.Set                          `tfsdk:"faraway_replica_ids"`
	PgVersion                       types.String                       `tfsdk:"pg_version"`
	PrivateNetworking               types.Bool                         `tfsdk:"private_networking"`
	AllowedIpRanges                 []AllowedIpRangesResourceModel     `tfsdk:"allowed_ip_ranges"`
	CreatedAt                       types.String                       `tfsdk:"created_at"`
	MaintenanceWindow               *commonTerraform.MaintenanceWindow `tfsdk:"maintenance_window"`
	ServiceAccountIds               types.Set                          `tfsdk:"service_account_ids"`
	PeAllowedPrincipalIds           types.Set                          `tfsdk:"pe_allowed_principal_ids"`
	SuperuserAccess                 types.Bool                         `tfsdk:"superuser_access"`
	Pgvector                        types.Bool                         `tfsdk:"pgvector"`
	PostGIS                         types.Bool                         `tfsdk:"post_gis"`
	PgBouncer                       *PgBouncerModel                    `tfsdk:"pg_bouncer"`
	Pause                           types.Bool                         `tfsdk:"pause"`
	TransparentDataEncryption       *TransparentDataEncryptionModel    `tfsdk:"transparent_data_encryption"`
	PgIdentity                      types.String                       `tfsdk:"pg_identity"`
	TransparentDataEncryptionAction types.String                       `tfsdk:"transparent_data_encryption_action"`
	VolumeSnapshot                  types.Bool                         `tfsdk:"volume_snapshot_backup"`
>>>>>>> 791f0442

	Timeouts timeouts.Value `tfsdk:"timeouts"`
}

type ClusterArchitectureResourceModel struct {
	Id    string       `tfsdk:"id"`
	Name  types.String `tfsdk:"name"`
	Nodes int          `tfsdk:"nodes"`
}

type StorageResourceModel struct {
	VolumeType       types.String `tfsdk:"volume_type"`
	VolumeProperties types.String `tfsdk:"volume_properties"`
	Size             types.String `tfsdk:"size"`
	Iops             types.String `tfsdk:"iops"`
	Throughput       types.String `tfsdk:"throughput"`
}

type PgConfigResourceModel struct {
	Name  string `tfsdk:"name"`
	Value string `tfsdk:"value"`
}

type AllowedIpRangesResourceModel struct {
	CidrBlock   string       `tfsdk:"cidr_block"`
	Description types.String `tfsdk:"description"`
}

type PgBouncerModel struct {
	IsEnabled bool      `tfsdk:"is_enabled"`
	Settings  types.Set `tfsdk:"settings"`
}

type PgBouncerSettingsModel struct {
	Name      string `tfsdk:"name"`
	Operation string `tfsdk:"operation"`
	Value     string `tfsdk:"value"`
}

type TransparentDataEncryptionModel struct {
	KeyId   types.String `tfsdk:"key_id"`
	KeyName types.String `tfsdk:"key_name"`
	Status  types.String `tfsdk:"status"`
}

func (c ClusterResourceModel) projectId() string {
	return c.ProjectId
}

func (c ClusterResourceModel) clusterId() string {
	return *c.ClusterId
}

func (c *ClusterResourceModel) setPhase(phase string) {
	c.Phase = types.StringValue(phase)
}

func (c *ClusterResourceModel) setPgIdentity(pgIdentity string) {
	c.PgIdentity = types.StringValue(pgIdentity)
}

func (c *ClusterResourceModel) setCloudProvider(cloudProvider string) {
	c.CloudProvider = types.StringValue(cloudProvider)
}

type retryClusterResourceModel interface {
	projectId() string
	clusterId() string
	setPhase(string)
	setPgIdentity(string)
	setCloudProvider(string)
}

type clusterResource struct {
	client *api.ClusterClient
}

func (c *clusterResource) Configure(ctx context.Context, req resource.ConfigureRequest, resp *resource.ConfigureResponse) {
	if req.ProviderData == nil {
		return
	}

	c.client = req.ProviderData.(*api.API).ClusterClient()
}

func (c *clusterResource) Metadata(ctx context.Context, req resource.MetadataRequest, resp *resource.MetadataResponse) {
	resp.TypeName = req.ProviderTypeName + "_cluster"
}

func (c *clusterResource) Schema(ctx context.Context, req resource.SchemaRequest, resp *resource.SchemaResponse) {
	resp.Schema = schema.Schema{
		MarkdownDescription: "The cluster resource is used to manage BigAnimal clusters. See [Creating a cluster](https://www.enterprisedb.com/docs/biganimal/latest/getting_started/creating_a_cluster/) for more details.",
		// using Blocks for backward compatible
		Blocks: map[string]schema.Block{
			"timeouts": timeouts.Block(ctx,
				timeouts.Opts{Create: true, Delete: true, Update: true},
			),
		},
		Attributes: map[string]schema.Attribute{
			"id": schema.StringAttribute{
				MarkdownDescription: "Resource ID of the cluster.",
				Computed:            true,
				PlanModifiers:       []planmodifier.String{stringplanmodifier.UseStateForUnknown()},
			},
			"cluster_id": schema.StringAttribute{
				MarkdownDescription: "Cluster ID.",
				Computed:            true,
				PlanModifiers:       []planmodifier.String{stringplanmodifier.UseStateForUnknown()},
			},
			"cluster_architecture": schema.SingleNestedAttribute{
				Description: "Cluster architecture.",
				Required:    true,
				Attributes: map[string]schema.Attribute{
					"id": schema.StringAttribute{
						Description:   "Cluster architecture ID. For example, \"single\" or \"ha\".For Extreme High Availability clusters, please use the [biganimal_pgd](https://registry.terraform.io/providers/EnterpriseDB/biganimal/latest/docs/resources/pgd) resource.",
						Required:      true,
						PlanModifiers: []planmodifier.String{stringplanmodifier.UseStateForUnknown()},
					},
					"name": schema.StringAttribute{
						Description:   "Name.",
						Computed:      true,
						PlanModifiers: []planmodifier.String{stringplanmodifier.UseStateForUnknown()},
					},
					"nodes": schema.Float64Attribute{
						Description:   "Node count.",
						Required:      true,
						PlanModifiers: []planmodifier.Float64{float64planmodifier.UseStateForUnknown()},
					},
				},
			},
			"allowed_ip_ranges": schema.SetNestedAttribute{
				Description: "Allowed IP ranges.",
				Optional:    true,
				Computed:    true,
				NestedObject: schema.NestedAttributeObject{
					Attributes: map[string]schema.Attribute{
						"cidr_block": schema.StringAttribute{
							Description: "CIDR block",
							Required:    true,
						},
						"description": schema.StringAttribute{
							Description: "Description of CIDR block",
							Optional:    true,
						},
					},
				},
				PlanModifiers: []planmodifier.Set{setplanmodifier.UseStateForUnknown()},
			},
			"pg_config": schema.SetNestedAttribute{
				Description: "Database configuration parameters. See [Modifying database configuration parameters](https://www.enterprisedb.com/docs/biganimal/latest/using_cluster/03_modifying_your_cluster/05_db_configuration_parameters/) for details.",
				Optional:    true,
				NestedObject: schema.NestedAttributeObject{
					Attributes: map[string]schema.Attribute{
						"name": schema.StringAttribute{
							Description: "GUC name.",
							Required:    true,
						},
						"value": schema.StringAttribute{
							Description: "GUC value.",
							Required:    true,
						},
					},
				},
				PlanModifiers: []planmodifier.Set{setplanmodifier.UseStateForUnknown()},
			},
			"storage": schema.SingleNestedAttribute{
				Description: "Storage.",
				Required:    true,
				Attributes: map[string]schema.Attribute{
					"iops": schema.StringAttribute{
						Description:   "IOPS for the selected volume. It can be set to different values depending on your volume type and properties.",
						Optional:      true,
						Computed:      true,
						PlanModifiers: []planmodifier.String{stringplanmodifier.UseStateForUnknown()},
					},
					"size": schema.StringAttribute{
						Description:   "Size of the volume. It can be set to different values depending on your volume type and properties.",
						Required:      true,
						PlanModifiers: []planmodifier.String{stringplanmodifier.UseStateForUnknown()},
					},
					"throughput": schema.StringAttribute{
						Description:   "Throughput is automatically calculated by BigAnimal based on the IOPS input if it's not provided.",
						Optional:      true,
						Computed:      true,
						PlanModifiers: []planmodifier.String{stringplanmodifier.UseStateForUnknown()},
					},
					"volume_properties": schema.StringAttribute{
						Description: "Volume properties in accordance with the selected volume type.",
						Required:    true,
					},
					"volume_type": schema.StringAttribute{
						Description: "Volume type. For Azure: \"azurepremiumstorage\" or \"ultradisk\". For AWS: \"gp3\", \"io2\", org s \"io2-block-express\". For Google Cloud: only \"pd-ssd\".",
						Required:    true,
					},
				},
			},
			"connection_uri": schema.StringAttribute{
				MarkdownDescription: "Cluster connection URI.",
				Computed:            true,
				PlanModifiers:       []planmodifier.String{plan_modifier.CustomConnection()},
			},
			"cluster_name": schema.StringAttribute{
				MarkdownDescription: "Name of the cluster.",
				Required:            true,
			},
			"phase": schema.StringAttribute{
				MarkdownDescription: "Current phase of the cluster.",
				Computed:            true,
				PlanModifiers: []planmodifier.String{
					plan_modifier.CustomPhaseForUnknown(),
				},
			},
			"ro_connection_uri": schema.StringAttribute{
				MarkdownDescription: "Cluster read-only connection URI. Only available for high availability clusters.",
				Computed:            true,
				PlanModifiers:       []planmodifier.String{plan_modifier.CustomConnection()},
			},
			"project_id": schema.StringAttribute{
				MarkdownDescription: "BigAnimal Project ID.",
				Required:            true,
				Validators: []validator.String{
					ProjectIdValidator(),
				},
			},
			"logs_url": schema.StringAttribute{
				MarkdownDescription: "The URL to find the logs of this cluster.",
				Computed:            true,
				PlanModifiers:       []planmodifier.String{stringplanmodifier.UseStateForUnknown()},
			},
			"backup_retention_period": schema.StringAttribute{
				MarkdownDescription: "Backup retention period. For example, \"7d\", \"2w\", or \"3m\".",
				Optional:            true,
				Computed:            true,
				Validators: []validator.String{
					BackupRetentionPeriodValidator(),
				},
				PlanModifiers: []planmodifier.String{stringplanmodifier.UseStateForUnknown()},
			},
			"cluster_type": schema.StringAttribute{
				MarkdownDescription: "Type of the cluster. For example, \"cluster\" for biganimal_cluster resources, or \"faraway_replica\" for biganimal_faraway_replica resources.",
				Computed:            true,
				PlanModifiers:       []planmodifier.String{stringplanmodifier.UseStateForUnknown()},
			},
			"cloud_provider": schema.StringAttribute{
				Description: "Cloud provider. For example, \"aws\", \"azure\", \"gcp\" or \"bah:aws\", \"bah:gcp\".",
				Required:    true,
			},
			"pg_type": schema.StringAttribute{
				MarkdownDescription: "Postgres type. For example, \"epas\", \"pgextended\", or \"postgres\".",
				Required:            true,
				Validators: []validator.String{
					stringvalidator.OneOf("epas", "pgextended", "postgres"),
				},
			},
			"first_recoverability_point_at": schema.StringAttribute{
				MarkdownDescription: "Earliest backup recover time.",
				Computed:            true,
				PlanModifiers:       []planmodifier.String{stringplanmodifier.UseStateForUnknown()},
			},
			"faraway_replica_ids": schema.SetAttribute{
				Computed:      true,
				PlanModifiers: []planmodifier.Set{setplanmodifier.UseStateForUnknown()},
				ElementType:   types.StringType,
			},
			"pg_version": schema.StringAttribute{
				MarkdownDescription: "Postgres version. See [Supported Postgres types and versions](https://www.enterprisedb.com/docs/biganimal/latest/overview/05_database_version_policy/#supported-postgres-types-and-versions) for supported Postgres types and versions.",
				Required:            true,
			},
			"private_networking": schema.BoolAttribute{
				MarkdownDescription: "Is private networking enabled.",
				Optional:            true,
			},
			"password": schema.StringAttribute{
				MarkdownDescription: "Password for the user edb_admin. It must be 12 characters or more.",
				Required:            true,
			},
			"created_at": schema.StringAttribute{
				MarkdownDescription: "Cluster creation time.",
				Computed:            true,
				PlanModifiers:       []planmodifier.String{stringplanmodifier.UseStateForUnknown()},
			},
			"region": schema.StringAttribute{
				MarkdownDescription: "Region to deploy the cluster. See [Supported regions](https://www.enterprisedb.com/docs/biganimal/latest/overview/03a_region_support/) for supported regions.",
				Required:            true,
			},
			"instance_type": schema.StringAttribute{
				MarkdownDescription: "Instance type. For example, \"azure:Standard_D2s_v3\", \"aws:c5.large\" or \"gcp:e2-highcpu-4\".",
				Required:            true,
			},
			"read_only_connections": schema.BoolAttribute{
				MarkdownDescription: "Is read only connection enabled.",
				Optional:            true,
			},
			"resizing_pvc": schema.ListAttribute{
				MarkdownDescription: "Resizing PVC.",
				Computed:            true,
				PlanModifiers:       []planmodifier.List{listplanmodifier.UseStateForUnknown()},
				ElementType:         types.StringType,
			},
			"metrics_url": schema.StringAttribute{
				MarkdownDescription: "The URL to find the metrics of this cluster.",
				Computed:            true,
				PlanModifiers:       []planmodifier.String{stringplanmodifier.UseStateForUnknown()},
			},
			"csp_auth": schema.BoolAttribute{
				MarkdownDescription: "Is authentication handled by the cloud service provider. Available for AWS only, See [Authentication](https://www.enterprisedb.com/docs/biganimal/latest/getting_started/creating_a_cluster/#authentication) for details.",
				Optional:            true,
				Computed:            true,
				PlanModifiers:       []planmodifier.Bool{boolplanmodifier.UseStateForUnknown()},
			},
			"maintenance_window": schema.SingleNestedAttribute{
				MarkdownDescription: "Custom maintenance window.",
				Optional:            true,
				Computed:            true,
				PlanModifiers: []planmodifier.Object{
					plan_modifier.MaintenanceWindowForUnknown(),
				},
				Attributes: map[string]schema.Attribute{
					"is_enabled": schema.BoolAttribute{
						MarkdownDescription: "Is maintenance window enabled.",
						Required:            true,
					},
					"start_day": schema.Int64Attribute{
						MarkdownDescription: "The day of week, 0 represents Sunday, 1 is Monday, and so on.",
						Optional:            true,
						Computed:            true,
						Validators: []validator.Int64{
							int64validator.Between(0, 6),
						},
					},
					"start_time": schema.StringAttribute{
						MarkdownDescription: "Start time. \"hh:mm\", for example: \"23:59\".",
						Optional:            true,
						Computed:            true,
						Validators: []validator.String{
							startTimeValidator(),
						},
					},
				},
			},
			"service_account_ids": schema.SetAttribute{
				MarkdownDescription: "A Google Cloud Service Account is used for logs. If you leave this blank, then you will be unable to access log details for this cluster. Required when cluster is deployed on BigAnimal's cloud account.",
				Optional:            true,
				Computed:            true,
				ElementType:         types.StringType,
				PlanModifiers:       []planmodifier.Set{setplanmodifier.UseStateForUnknown()},
			},

			"pe_allowed_principal_ids": schema.SetAttribute{
				MarkdownDescription: "Cloud provider subscription/account ID, need to be specified when cluster is deployed on BigAnimal's cloud account.",
				Optional:            true,
				Computed:            true,
				ElementType:         types.StringType,
				PlanModifiers:       []planmodifier.Set{setplanmodifier.UseStateForUnknown()},
			},

			"superuser_access": schema.BoolAttribute{
				MarkdownDescription: "Enable to grant superuser access to the edb_admin role.",
				Optional:            true,
				Computed:            true,
			},
			"volume_snapshot_backup": schema.BoolAttribute{
				MarkdownDescription: "Enable to take a snapshot of the volume.",
				Optional:            true,
				PlanModifiers:       []planmodifier.Bool{boolplanmodifier.UseStateForUnknown()},
			},
			"pgvector": schema.BoolAttribute{
				MarkdownDescription: "Is pgvector extension enabled. Adds support for vector storage and vector similarity search to Postgres.",
				Optional:            true,
				PlanModifiers:       []planmodifier.Bool{boolplanmodifier.UseStateForUnknown()},
			},
			"post_gis": schema.BoolAttribute{
				MarkdownDescription: "Is postGIS extension enabled. PostGIS extends the capabilities of the PostgreSQL relational database by adding support storing, indexing and querying geographic data.",
				Optional:            true,
				PlanModifiers:       []planmodifier.Bool{boolplanmodifier.UseStateForUnknown()},
			},
			"pg_bouncer": schema.SingleNestedAttribute{
				MarkdownDescription: "Pg bouncer.",
				Optional:            true,
				Computed:            true,
				PlanModifiers: []planmodifier.Object{
					plan_modifier.CustomPgBouncer(),
				},
				Attributes: map[string]schema.Attribute{
					"is_enabled": schema.BoolAttribute{
						MarkdownDescription: "Is pg bouncer enabled.",
						Required:            true,
					},
					"settings": schema.SetNestedAttribute{
						Description: "PgBouncer Configuration Settings.",
						Optional:    true,
						Computed:    true,
						NestedObject: schema.NestedAttributeObject{
							Attributes: map[string]schema.Attribute{
								"name": schema.StringAttribute{
									Description: "Name.",
									Required:    true,
								},
								"operation": schema.StringAttribute{
									Description: "Operation.",
									Required:    true,
									Validators: []validator.String{
										stringvalidator.OneOf("read-write", "read-only"),
									},
								},
								"value": schema.StringAttribute{
									Description: "Value.",
									Required:    true,
								},
							},
						},
					},
				},
			},
			"pause": schema.BoolAttribute{
				MarkdownDescription: "Pause cluster. If true it will put the cluster on pause and set the phase as paused, if false it will resume the cluster and set the phase as healthy. " +
					"Pausing a cluster allows you to save on compute costs without losing data or cluster configuration settings. " +
					"While paused, clusters aren't upgraded or patched, but changes are applied when the cluster resumes. " +
					"Pausing a high availability cluster shuts down all cluster nodes",
				Optional:      true,
				PlanModifiers: []planmodifier.Bool{boolplanmodifier.UseStateForUnknown()},
			},
<<<<<<< HEAD
			"tags": schema.SetNestedAttribute{
				Description: "Assign existing tags or create tags to assign to this resource",
				Optional:    true,
				Computed:    true,
				NestedObject: schema.NestedAttributeObject{
					Attributes: map[string]schema.Attribute{
						"tag_id": schema.StringAttribute{
							Computed: true,
							PlanModifiers: []planmodifier.String{
								stringplanmodifier.UseStateForUnknown(),
							},
						},
						"tag_name": schema.StringAttribute{
							Required: true,
							PlanModifiers: []planmodifier.String{
								stringplanmodifier.UseStateForUnknown(),
							},
						},
						"color": schema.StringAttribute{
							Optional: true,
							PlanModifiers: []planmodifier.String{
								stringplanmodifier.UseStateForUnknown(),
							},
						},
					},
				},
				PlanModifiers: []planmodifier.Set{
					plan_modifier.CustomAssignTags(),
				},
			},
=======
			"transparent_data_encryption": schema.SingleNestedAttribute{
				MarkdownDescription: "Transparent Data Encryption (TDE) key",
				Optional:            true,
				PlanModifiers: []planmodifier.Object{
					objectplanmodifier.UseStateForUnknown(),
				},
				Attributes: map[string]schema.Attribute{
					"key_id": schema.StringAttribute{
						MarkdownDescription: "Transparent Data Encryption (TDE) key ID.",
						Required:            true,
						PlanModifiers:       []planmodifier.String{stringplanmodifier.UseStateForUnknown()},
					},
					"key_name": schema.StringAttribute{
						MarkdownDescription: "Key name.",
						Computed:            true,
						PlanModifiers:       []planmodifier.String{stringplanmodifier.UseStateForUnknown()},
					},
					"status": schema.StringAttribute{
						MarkdownDescription: "Status.",
						Computed:            true,
						PlanModifiers:       []planmodifier.String{plan_modifier.CustomTDEStatus()},
					},
				},
			},
			"pg_identity": schema.StringAttribute{
				MarkdownDescription: "PG Identity required to grant key permissions to activate the cluster.",
				Computed:            true,
				PlanModifiers: []planmodifier.String{
					stringplanmodifier.UseStateForUnknown(),
				},
			},
			"transparent_data_encryption_action": schema.StringAttribute{
				MarkdownDescription: "Transparent data encryption action.",
				Computed:            true,
				PlanModifiers:       []planmodifier.String{plan_modifier.CustomTDEAction()},
			},
>>>>>>> 791f0442
		},
	}
}

func (c *clusterResource) Create(ctx context.Context, req resource.CreateRequest, resp *resource.CreateResponse) {
	// Retrieve values from plan
	var config ClusterResourceModel
	diags := req.Config.Get(ctx, &config)
	resp.Diagnostics.Append(diags...)
	if resp.Diagnostics.HasError() {
		return
	}

	clusterModel, err := c.makeClusterForCreate(ctx, config)
	if err != nil {
		if !appendDiagFromBAErr(err, &resp.Diagnostics) {
			resp.Diagnostics.AddError("Error creating cluster", err.Error())
		}
		return
	}

	clusterId, err := c.client.Create(ctx, config.ProjectId, clusterModel)
	if err != nil {
		if !appendDiagFromBAErr(err, &resp.Diagnostics) {
			resp.Diagnostics.AddError("Error creating cluster API request", err.Error())
		}
		return
	}

	config.ClusterId = &clusterId

	timeout, diagnostics := config.Timeouts.Create(ctx, time.Minute*60)
	resp.Diagnostics.Append(diagnostics...)
	if resp.Diagnostics.HasError() {
		return
	}

	if err := ensureClusterIsEndStateAs(ctx, c.client, &config, timeout); err != nil {
		if !appendDiagFromBAErr(err, &resp.Diagnostics) {
			resp.Diagnostics.AddError("Error waiting for the cluster is ready ", err.Error())
		}

		return
	}

	if config.Phase.ValueString() == constants.PHASE_WAITING_FOR_ACCESS_TO_ENCRYPTION_KEY {
		resp.Diagnostics.AddWarning("Transparent data encryption action", TdeActionInfo(config.CloudProvider.ValueString()))
	}

	if config.Pause.ValueBool() {
		_, err = c.client.ClusterPause(ctx, config.ProjectId, *config.ClusterId)
		if err != nil {
			if !appendDiagFromBAErr(err, &resp.Diagnostics) {
				resp.Diagnostics.AddError("Error pausing cluster API request", err.Error())
			}
			return
		}

		if err := ensureClusterIsPaused(ctx, c.client, &config, timeout); err != nil {
			if !appendDiagFromBAErr(err, &resp.Diagnostics) {
				resp.Diagnostics.AddError("Error waiting for the cluster to pause", err.Error())
			}
			return
		}
	}

	if err := readCluster(ctx, c.client, &config); err != nil {
		if !appendDiagFromBAErr(err, &resp.Diagnostics) {
			resp.Diagnostics.AddError("Error reading cluster", err.Error())
		}
		return
	}

	resp.Diagnostics.Append(resp.State.Set(ctx, config)...)
}

func (c *clusterResource) Read(ctx context.Context, req resource.ReadRequest, resp *resource.ReadResponse) {
	var state ClusterResourceModel
	diags := req.State.Get(ctx, &state)
	resp.Diagnostics.Append(diags...)
	if resp.Diagnostics.HasError() {
		return
	}

	if err := readCluster(ctx, c.client, &state); err != nil {
		if !appendDiagFromBAErr(err, &resp.Diagnostics) {
			resp.Diagnostics.AddError("Error reading cluster", err.Error())
		}
		return
	}

	resp.Diagnostics.Append(resp.State.Set(ctx, state)...)
}

func (c *clusterResource) Update(ctx context.Context, req resource.UpdateRequest, resp *resource.UpdateResponse) {
	var plan ClusterResourceModel

	timeout, diagnostics := plan.Timeouts.Update(ctx, time.Minute*60)
	resp.Diagnostics.Append(diagnostics...)

	diags := req.Plan.Get(ctx, &plan)
	resp.Diagnostics.Append(diags...)
	if resp.Diagnostics.HasError() {
		return
	}

	var state ClusterResourceModel
	diags = req.State.Get(ctx, &state)
	resp.Diagnostics.Append(diags...)
	if resp.Diagnostics.HasError() {
		return
	}

	// cluster = pause,   tf pause = true, it will error and say you will need to set pause = false to update
	// cluster = pause,   tf pause = false, it will resume then update
	// cluster = healthy, tf pause = true, it will update then pause
	// cluster = healthy, tf pause = false, it will update
	if state.Phase.ValueString() != constants.PHASE_HEALTHY &&
		state.Phase.ValueString() != constants.PHASE_PAUSED &&
		state.Phase.ValueString() != constants.PHASE_WAITING_FOR_ACCESS_TO_ENCRYPTION_KEY {
		resp.Diagnostics.AddError("Cluster not ready please wait", "Cluster not ready for update operation please wait")
		return
	}

	if state.Phase.ValueString() == constants.PHASE_PAUSED {
		if plan.Pause.ValueBool() {
			resp.Diagnostics.AddError("Error cannot update paused cluster", "cannot update paused cluster, please set pause = false to resume cluster")
			return
		}

		if !plan.Pause.ValueBool() {
			_, err := c.client.ClusterResume(ctx, plan.ProjectId, *plan.ClusterId)
			if err != nil {
				if !appendDiagFromBAErr(err, &resp.Diagnostics) {
					resp.Diagnostics.AddError("Error resuming cluster API request", err.Error())
				}
				return
			}

			if err := ensureClusterIsEndStateAs(ctx, c.client, &plan, timeout); err != nil {
				if !appendDiagFromBAErr(err, &resp.Diagnostics) {
					resp.Diagnostics.AddError("Error waiting for the cluster is ready ", err.Error())
				}
				return
			}

			if plan.Phase.ValueString() == constants.PHASE_WAITING_FOR_ACCESS_TO_ENCRYPTION_KEY {
				resp.Diagnostics.AddWarning("Transparent data encryption action", TdeActionInfo(plan.CloudProvider.ValueString()))
			}
		}
	}

	clusterModel, err := c.makeClusterForUpdate(ctx, plan)
	if err != nil {
		if !appendDiagFromBAErr(err, &resp.Diagnostics) {
			resp.Diagnostics.AddError("Error updating cluster", err.Error())
		}
		return
	}

	_, err = c.client.Update(ctx, clusterModel, plan.ProjectId, *plan.ClusterId)
	if err != nil {
		if !appendDiagFromBAErr(err, &resp.Diagnostics) {
			resp.Diagnostics.AddError("Error updating cluster API request", err.Error())
		}
		return
	}

	// sleep after update operation as API can incorrectly respond with healthy state when checking the phase
	// this is possibly a bug in the API
	time.Sleep(20 * time.Second)

	if err := ensureClusterIsEndStateAs(ctx, c.client, &plan, timeout); err != nil {
		if !appendDiagFromBAErr(err, &resp.Diagnostics) {
			resp.Diagnostics.AddError("Error waiting for the cluster is ready ", err.Error())
		}
		return
	}

	if plan.Phase.ValueString() == constants.PHASE_WAITING_FOR_ACCESS_TO_ENCRYPTION_KEY {
		resp.Diagnostics.AddWarning("Transparent data encryption action", TdeActionInfo(plan.CloudProvider.ValueString()))
	}

	if plan.Pause.ValueBool() {
		_, err = c.client.ClusterPause(ctx, plan.ProjectId, *plan.ClusterId)
		if err != nil {
			if !appendDiagFromBAErr(err, &resp.Diagnostics) {
				resp.Diagnostics.AddError("Error pausing cluster API request", err.Error())
			}
			return
		}

		if err := ensureClusterIsPaused(ctx, c.client, &plan, timeout); err != nil {
			if !appendDiagFromBAErr(err, &resp.Diagnostics) {
				resp.Diagnostics.AddError("Error waiting for the cluster to pause", err.Error())
			}
			return
		}
	}

	if err := readCluster(ctx, c.client, &plan); err != nil {
		if !appendDiagFromBAErr(err, &resp.Diagnostics) {
			resp.Diagnostics.AddError("Error reading cluster", err.Error())
		}
		return
	}

	resp.Diagnostics.Append(resp.State.Set(ctx, plan)...)
}

func (c *clusterResource) Delete(ctx context.Context, req resource.DeleteRequest, resp *resource.DeleteResponse) {
	var state ClusterResourceModel
	diags := req.State.Get(ctx, &state)
	resp.Diagnostics.Append(diags...)
	if resp.Diagnostics.HasError() {
		return
	}

	err := c.client.Delete(ctx, state.ProjectId, *state.ClusterId)
	if err != nil {
		if !appendDiagFromBAErr(err, &resp.Diagnostics) {
			resp.Diagnostics.AddError("Error deleting cluster", err.Error())
		}
		return
	}
}

func (c *clusterResource) ImportState(ctx context.Context, req resource.ImportStateRequest, resp *resource.ImportStateResponse) {
	idParts := strings.Split(req.ID, "/")
	if len(idParts) != 2 || idParts[0] == "" || idParts[1] == "" {
		resp.Diagnostics.AddError(
			"Unexpected Import Identifier",
			fmt.Sprintf("Expected import identifier with format: project_id/cluster_id. Got: %q", req.ID),
		)
		return
	}

	resp.Diagnostics.Append(resp.State.SetAttribute(ctx, path.Root("project_id"), idParts[0])...)
	resp.Diagnostics.Append(resp.State.SetAttribute(ctx, path.Root("cluster_id"), idParts[1])...)
}

func readCluster(ctx context.Context, client *api.ClusterClient, tfClusterResource *ClusterResourceModel) error {
	responseCluster, err := client.Read(ctx, tfClusterResource.ProjectId, *tfClusterResource.ClusterId)
	if err != nil {
		return err
	}

	connection, err := client.ConnectionString(ctx, tfClusterResource.ProjectId, *tfClusterResource.ClusterId)
	if err != nil {
		return err
	}

	tfClusterResource.ID = types.StringValue(fmt.Sprintf("%s/%s", tfClusterResource.ProjectId, *tfClusterResource.ClusterId))
	tfClusterResource.ClusterId = responseCluster.ClusterId
	tfClusterResource.ClusterName = types.StringPointerValue(responseCluster.ClusterName)
	tfClusterResource.ClusterType = responseCluster.ClusterType
	tfClusterResource.Phase = types.StringPointerValue(responseCluster.Phase)
	tfClusterResource.CloudProvider = types.StringValue(responseCluster.Provider.CloudProviderId)
	tfClusterResource.ClusterArchitecture = &ClusterArchitectureResourceModel{
		Id:    responseCluster.ClusterArchitecture.ClusterArchitectureId,
		Nodes: responseCluster.ClusterArchitecture.Nodes,
		Name:  types.StringValue(responseCluster.ClusterArchitecture.ClusterArchitectureName),
	}
	tfClusterResource.Region = types.StringValue(responseCluster.Region.Id)
	tfClusterResource.InstanceType = types.StringValue(responseCluster.InstanceType.InstanceTypeId)
	tfClusterResource.Storage = &StorageResourceModel{
		VolumeType:       types.StringPointerValue(responseCluster.Storage.VolumeTypeId),
		VolumeProperties: types.StringPointerValue(responseCluster.Storage.VolumePropertiesId),
		Size:             types.StringPointerValue(responseCluster.Storage.Size),
		Iops:             types.StringPointerValue(responseCluster.Storage.Iops),
		Throughput:       types.StringPointerValue(responseCluster.Storage.Throughput),
	}
	tfClusterResource.ResizingPvc = StringSliceToList(responseCluster.ResizingPvc)
	tfClusterResource.ReadOnlyConnections = types.BoolPointerValue(responseCluster.ReadOnlyConnections)
	tfClusterResource.ConnectionUri = types.StringPointerValue(&connection.PgUri)
	tfClusterResource.RoConnectionUri = types.StringPointerValue(&connection.ReadOnlyPgUri)
	tfClusterResource.CspAuth = types.BoolPointerValue(responseCluster.CSPAuth)
	tfClusterResource.LogsUrl = responseCluster.LogsUrl
	tfClusterResource.MetricsUrl = responseCluster.MetricsUrl
	tfClusterResource.BackupRetentionPeriod = types.StringPointerValue(responseCluster.BackupRetentionPeriod)
	tfClusterResource.PgVersion = types.StringValue(responseCluster.PgVersion.PgVersionId)
	tfClusterResource.PgType = types.StringValue(responseCluster.PgType.PgTypeId)
	tfClusterResource.FarawayReplicaIds = StringSliceToSet(responseCluster.FarawayReplicaIds)
	tfClusterResource.PrivateNetworking = types.BoolPointerValue(responseCluster.PrivateNetworking)
	tfClusterResource.SuperuserAccess = types.BoolPointerValue(responseCluster.SuperuserAccess)
	tfClusterResource.PgIdentity = types.StringPointerValue(responseCluster.PgIdentity)
	tfClusterResource.VolumeSnapshot = types.BoolPointerValue(responseCluster.VolumeSnapshot)

	if responseCluster.EncryptionKeyResp != nil && *responseCluster.Phase != constants.PHASE_HEALTHY {
		if !tfClusterResource.PgIdentity.IsNull() && tfClusterResource.PgIdentity.ValueString() != "" {
			tfClusterResource.TransparentDataEncryptionAction = types.StringValue(TdeActionInfo(responseCluster.Provider.CloudProviderId))
		}
	}

	if responseCluster.Extensions != nil {
		for _, v := range *responseCluster.Extensions {
			switch v.ExtensionId {
			case "pgvector":
				tfClusterResource.Pgvector = types.BoolValue(v.Enabled)
			case "postgis":
				tfClusterResource.PostGIS = types.BoolValue(v.Enabled)
			default:
			}
		}
	}

	if responseCluster.FirstRecoverabilityPointAt != nil {
		firstPointAt := responseCluster.FirstRecoverabilityPointAt.String()
		tfClusterResource.FirstRecoverabilityPointAt = basetypes.NewStringValue(firstPointAt)
	}

	// pgConfig. If tf resource pg config elem matches with api response pg config elem then add the elem to tf resource pg config
	newPgConfig := []PgConfigResourceModel{}
	if configs := responseCluster.PgConfig; configs != nil {
		for _, tfCRPgConfig := range tfClusterResource.PgConfig {
			for _, apiConfig := range *configs {
				if tfCRPgConfig.Name == apiConfig.Name {
					newPgConfig = append(newPgConfig, PgConfigResourceModel{
						Name:  apiConfig.Name,
						Value: apiConfig.Value,
					})
				}
			}
		}
	}

	if len(newPgConfig) > 0 {
		tfClusterResource.PgConfig = newPgConfig
	}

	tfClusterResource.AllowedIpRanges = []AllowedIpRangesResourceModel{}
	if allowedIpRanges := responseCluster.AllowedIpRanges; allowedIpRanges != nil {
		for _, ipRange := range *allowedIpRanges {
			tfClusterResource.AllowedIpRanges = append(tfClusterResource.AllowedIpRanges, AllowedIpRangesResourceModel{
				CidrBlock:   ipRange.CidrBlock,
				Description: types.StringValue(ipRange.Description),
			})
		}
	}

	if pt := responseCluster.CreatedAt; pt != nil {
		tfClusterResource.CreatedAt = types.StringValue(pt.String())
	}

	if responseCluster.MaintenanceWindow != nil {
		tfClusterResource.MaintenanceWindow = &commonTerraform.MaintenanceWindow{
			IsEnabled: responseCluster.MaintenanceWindow.IsEnabled,
			StartDay:  types.Int64PointerValue(utils.ToPointer(int64(*responseCluster.MaintenanceWindow.StartDay))),
			StartTime: types.StringPointerValue(responseCluster.MaintenanceWindow.StartTime),
		}
	}

	if responseCluster.PeAllowedPrincipalIds != nil {
		tfClusterResource.PeAllowedPrincipalIds = StringSliceToSet(utils.ToValue(&responseCluster.PeAllowedPrincipalIds))
	}

	if responseCluster.ServiceAccountIds != nil {
		tfClusterResource.ServiceAccountIds = StringSliceToSet(utils.ToValue(&responseCluster.ServiceAccountIds))
	}

	if responseCluster.PgBouncer != nil {
		tfClusterResource.PgBouncer = &PgBouncerModel{}
		*tfClusterResource.PgBouncer = PgBouncerModel{
			IsEnabled: responseCluster.PgBouncer.IsEnabled,
		}

		settingsElemType := map[string]attr.Type{"name": types.StringType, "operation": types.StringType, "value": types.StringType}
		elem := basetypes.NewObjectValueMust(settingsElemType, map[string]attr.Value{
			"name":      basetypes.NewStringValue(""),
			"operation": basetypes.NewStringValue(""),
			"value":     basetypes.NewStringValue(""),
		})

		if !responseCluster.PgBouncer.IsEnabled {
			tfClusterResource.PgBouncer.Settings = basetypes.NewSetNull(elem.Type(ctx))
		} else if responseCluster.PgBouncer.IsEnabled &&
			responseCluster.PgBouncer.Settings != nil &&
			len(*responseCluster.PgBouncer.Settings) == 0 {
			tfClusterResource.PgBouncer.Settings = basetypes.NewSetNull(elem.Type(ctx))
		} else if responseCluster.PgBouncer.Settings != nil && len(*responseCluster.PgBouncer.Settings) > 0 {
			settings := []attr.Value{}

			for _, v := range *responseCluster.PgBouncer.Settings {
				object := basetypes.NewObjectValueMust(settingsElemType, map[string]attr.Value{
					"name":      basetypes.NewStringValue(*v.Name),
					"operation": basetypes.NewStringValue(*v.Operation),
					"value":     basetypes.NewStringValue(*v.Value),
				})
				settings = append(settings, object)
			}
			tfClusterResource.PgBouncer.Settings = basetypes.NewSetValueMust(elem.Type(ctx), settings)
		}
	}

<<<<<<< HEAD
	tfClusterResource.AllowedIpRanges = []AllowedIpRangesResourceModel{}
	if allowedIpRanges := apiCluster.AllowedIpRanges; allowedIpRanges != nil {
		for _, ipRange := range *allowedIpRanges {
			tfClusterResource.AllowedIpRanges = append(tfClusterResource.AllowedIpRanges, AllowedIpRangesResourceModel{
				CidrBlock:   ipRange.CidrBlock,
				Description: types.StringValue(ipRange.Description),
			})
		}
	}

	buildTFRsrcAssignTagsAs(&tfClusterResource.Tags, &apiCluster.Tags)

=======
	if responseCluster.EncryptionKeyResp != nil {
		tfClusterResource.TransparentDataEncryption = &TransparentDataEncryptionModel{}
		tfClusterResource.TransparentDataEncryption.KeyId = types.StringValue(responseCluster.EncryptionKeyResp.KeyId)
		tfClusterResource.TransparentDataEncryption.KeyName = types.StringValue(responseCluster.EncryptionKeyResp.KeyName)
		tfClusterResource.TransparentDataEncryption.Status = types.StringValue(responseCluster.EncryptionKeyResp.Status)
	}

>>>>>>> 791f0442
	return nil
}

func ensureClusterIsEndStateAs(ctx context.Context, client *api.ClusterClient, outCluster retryClusterResourceModel, timeout time.Duration) error {
	return retry.RetryContext(
		ctx,
		timeout,
		func() *retry.RetryError {
			resp, err := client.Read(ctx, outCluster.projectId(), outCluster.clusterId())
			if err != nil {
				return retry.NonRetryableError(err)
			}

			outCluster.setPhase(*resp.Phase)
			outCluster.setCloudProvider(resp.Provider.CloudProviderId)
			// if waiting for access to encryption key and pgIdentity is not "", return non-retryable error
			if *resp.Phase == constants.PHASE_WAITING_FOR_ACCESS_TO_ENCRYPTION_KEY && resp.PgIdentity != nil && *resp.PgIdentity != "" {
				outCluster.setPgIdentity(*resp.PgIdentity)
				return nil
			} else if !resp.IsHealthy() {
				return retry.RetryableError(errors.New("cluster not yet ready"))
			}
			return nil
		})
}

func ensureClusterIsPaused(ctx context.Context, client *api.ClusterClient, cluster retryClusterResourceModel, timeout time.Duration) error {
	return retry.RetryContext(
		ctx,
		timeout,
		func() *retry.RetryError {
			resp, err := client.Read(ctx, cluster.projectId(), cluster.clusterId())
			if err != nil {
				return retry.NonRetryableError(err)
			}

			if *resp.Phase != constants.PHASE_PAUSED {
				return retry.RetryableError(errors.New("cluster not yet paused"))
			}
			return nil
		})
}

func (c *clusterResource) makeClusterForCreate(ctx context.Context, clusterResource ClusterResourceModel) (models.Cluster, error) {
	clusterModel, err := c.generateGenericClusterModel(ctx, clusterResource)
	if err != nil {
		return models.Cluster{}, err
	}
	return clusterModel, nil
}

func (c *clusterResource) buildRequestBah(ctx context.Context, clusterResourceModel ClusterResourceModel) (svAccIds, principalIds *[]string, err error) {
	// If there is an existing Principal Account Id for that Region, use that one.
	pids, err := c.client.GetPeAllowedPrincipalIds(ctx, clusterResourceModel.ProjectId, clusterResourceModel.CloudProvider.ValueString(), clusterResourceModel.Region.ValueString())
	if err != nil {
		return nil, nil, err
	}
	principalIds = utils.ToPointer(pids.Data)

	// If there is no existing value, user should provide one
	if principalIds != nil && len(*principalIds) == 0 {
		// Here, we prefer to create a non-nil zero length slice, because we need empty JSON array
		// while encoding JSON objects
		// For more info, please visit https://github.com/golang/go/wiki/CodeReviewComments#declaring-empty-slices
		plist := []string{}
		for _, peId := range clusterResourceModel.PeAllowedPrincipalIds.Elements() {
			plist = append(plist, peId.(basetypes.StringValue).ValueString())
		}

		principalIds = utils.ToPointer(plist)
	}

	if clusterResourceModel.CloudProvider.ValueString() == "bah:gcp" {
		// If there is an existing Service Account Id for that Region, use that one.
		sids, _ := c.client.GetServiceAccountIds(ctx, clusterResourceModel.ProjectId, clusterResourceModel.CloudProvider.ValueString(), clusterResourceModel.Region.ValueString())
		svAccIds = utils.ToPointer(sids.Data)

		// If there is no existing value, user should provide one
		if svAccIds != nil && len(*svAccIds) == 0 {
			// Here, we prefer to create a non-nil zero length slice, because we need empty JSON array
			// while encoding JSON objects.
			// For more info, please visit https://github.com/golang/go/wiki/CodeReviewComments#declaring-empty-slices
			slist := []string{}
			for _, saId := range clusterResourceModel.ServiceAccountIds.Elements() {
				slist = append(slist, saId.(basetypes.StringValue).ValueString())
			}

			svAccIds = utils.ToPointer(slist)
		}
	}
	return
}

func (c *clusterResource) generateGenericClusterModel(ctx context.Context, clusterResource ClusterResourceModel) (models.Cluster, error) {
	cluster := models.Cluster{
		ClusterName: clusterResource.ClusterName.ValueStringPointer(),
		Password:    clusterResource.Password.ValueStringPointer(),
		ClusterArchitecture: &models.Architecture{
			ClusterArchitectureId: clusterResource.ClusterArchitecture.Id,
			Nodes:                 clusterResource.ClusterArchitecture.Nodes,
		},
		Provider: &models.Provider{CloudProviderId: clusterResource.CloudProvider.ValueString()},
		Region:   &models.Region{Id: clusterResource.Region.ValueString()},
		Storage: &models.Storage{
			VolumePropertiesId: clusterResource.Storage.VolumeProperties.ValueStringPointer(),
			VolumeTypeId:       clusterResource.Storage.VolumeType.ValueStringPointer(),
			Iops:               clusterResource.Storage.Iops.ValueStringPointer(),
			Size:               clusterResource.Storage.Size.ValueStringPointer(),
			Throughput:         clusterResource.Storage.Throughput.ValueStringPointer(),
		},
		InstanceType:          &models.InstanceType{InstanceTypeId: clusterResource.InstanceType.ValueString()},
		PgType:                &models.PgType{PgTypeId: clusterResource.PgType.ValueString()},
		PgVersion:             &models.PgVersion{PgVersionId: clusterResource.PgVersion.ValueString()},
		CSPAuth:               clusterResource.CspAuth.ValueBoolPointer(),
		PrivateNetworking:     clusterResource.PrivateNetworking.ValueBoolPointer(),
		ReadOnlyConnections:   clusterResource.ReadOnlyConnections.ValueBoolPointer(),
		BackupRetentionPeriod: clusterResource.BackupRetentionPeriod.ValueStringPointer(),
		SuperuserAccess:       clusterResource.SuperuserAccess.ValueBoolPointer(),
		VolumeSnapshot:        clusterResource.VolumeSnapshot.ValueBoolPointer(),
	}

	cluster.Extensions = &[]models.ClusterExtension{}
	if clusterResource.Pgvector.ValueBool() {
		*cluster.Extensions = append(*cluster.Extensions, models.ClusterExtension{Enabled: true, ExtensionId: "pgvector"})
	}

	if clusterResource.PostGIS.ValueBool() {
		*cluster.Extensions = append(*cluster.Extensions, models.ClusterExtension{Enabled: true, ExtensionId: "postgis"})
	}

	allowedIpRanges := []models.AllowedIpRange{}
	for _, ipRange := range clusterResource.AllowedIpRanges {
		allowedIpRanges = append(allowedIpRanges, models.AllowedIpRange{
			CidrBlock:   ipRange.CidrBlock,
			Description: ipRange.Description.ValueString(),
		})
	}
	cluster.AllowedIpRanges = &allowedIpRanges

	configs := []models.KeyValue{}
	for _, model := range clusterResource.PgConfig {
		configs = append(configs, models.KeyValue{
			Name:  model.Name,
			Value: model.Value,
		})
	}
	cluster.PgConfig = &configs

	if clusterResource.MaintenanceWindow != nil {
		cluster.MaintenanceWindow = &commonApi.MaintenanceWindow{
			IsEnabled: clusterResource.MaintenanceWindow.IsEnabled,
			StartTime: clusterResource.MaintenanceWindow.StartTime.ValueStringPointer(),
		}

		if !clusterResource.MaintenanceWindow.StartDay.IsNull() && !clusterResource.MaintenanceWindow.StartDay.IsUnknown() {
			cluster.MaintenanceWindow.StartDay = utils.ToPointer(float64(*clusterResource.MaintenanceWindow.StartDay.ValueInt64Pointer()))
		}
	}

	if clusterResource.PgBouncer != nil {
		cluster.PgBouncer = &models.PgBouncer{}
		cluster.PgBouncer.IsEnabled = clusterResource.PgBouncer.IsEnabled
		if !clusterResource.PgBouncer.Settings.IsNull() {
			cluster.PgBouncer.Settings = &[]models.PgBouncerSettings{}
			for _, v := range clusterResource.PgBouncer.Settings.Elements() {
				name := v.(basetypes.ObjectValue).Attributes()["name"].(basetypes.StringValue)
				operation := v.(basetypes.ObjectValue).Attributes()["operation"].(basetypes.StringValue)
				value := v.(basetypes.ObjectValue).Attributes()["value"].(basetypes.StringValue)
				*cluster.PgBouncer.Settings = append(*cluster.PgBouncer.Settings,
					models.PgBouncerSettings{
						Name:      name.ValueStringPointer(),
						Operation: operation.ValueStringPointer(),
						Value:     value.ValueStringPointer(),
					},
				)
			}
		} else if clusterResource.PgBouncer.Settings.IsNull() {
			cluster.PgBouncer.Settings = &[]models.PgBouncerSettings{}
		}
	}

<<<<<<< HEAD
	cluster.Tags = buildAPIReqAssignTags(clusterResource.Tags)

	return cluster
=======
	svAccIds, principalIds, err := c.buildRequestBah(ctx, clusterResource)
	if err != nil {
		return models.Cluster{}, err
	}

	cluster.ServiceAccountIds = svAccIds
	cluster.PeAllowedPrincipalIds = principalIds

	if clusterResource.TransparentDataEncryption != nil {
		if !clusterResource.TransparentDataEncryption.KeyId.IsNull() {
			cluster.EncryptionKeyIdReq = clusterResource.TransparentDataEncryption.KeyId.ValueStringPointer()
		}
	}

	return cluster, nil
>>>>>>> 791f0442
}

func (c *clusterResource) makeClusterForUpdate(ctx context.Context, clusterResource ClusterResourceModel) (*models.Cluster, error) {
	cluster, err := c.makeClusterForCreate(ctx, clusterResource)
	if err != nil {
		return nil, err
	}
	cluster.ClusterId = nil
	cluster.PgType = nil
	cluster.PgVersion = nil
	cluster.Provider = nil
	cluster.Region = nil
	cluster.EncryptionKeyIdReq = nil
	return &cluster, nil
}

func NewClusterResource() resource.Resource {
	return &clusterResource{}
}

func StringSliceToList(items []string) types.List {
	var eles []attr.Value
	for _, item := range items {
		eles = append(eles, types.StringValue(item))
	}

	return types.ListValueMust(types.StringType, eles)
}

func StringSliceToSet(items *[]string) types.Set {
	if items == nil {
		return types.SetNull(types.StringType)
	}

	var eles []attr.Value
	for _, item := range *items {
		eles = append(eles, types.StringValue(item))
	}

	return types.SetValueMust(types.StringType, eles)
}

func buildTFRsrcAssignTagsAs(tfRsrcTags *[]commonTerraform.Tag, apiRespTags *[]commonApi.Tag) {
	*tfRsrcTags = []commonTerraform.Tag{}
	for _, v := range *apiRespTags {
		*tfRsrcTags = append(*tfRsrcTags, commonTerraform.Tag{
			TagId:   types.StringValue(v.TagId),
			TagName: types.StringValue(v.TagName),
			Color:   basetypes.NewStringPointerValue(v.Color),
		})
	}
}

func buildAPIReqAssignTags(tfRsrcTags []commonTerraform.Tag) []commonApi.Tag {
	tags := []commonApi.Tag{}
	for _, tag := range tfRsrcTags {
		tags = append(tags, commonApi.Tag{
			Color:   tag.Color.ValueStringPointer(),
			TagId:   tag.TagId.ValueString(),
			TagName: tag.TagName.ValueString(),
		})
	}
	return tags
}<|MERGE_RESOLUTION|>--- conflicted
+++ resolved
@@ -40,44 +40,6 @@
 )
 
 type ClusterResourceModel struct {
-<<<<<<< HEAD
-	ID                         types.String                       `tfsdk:"id"`
-	CspAuth                    types.Bool                         `tfsdk:"csp_auth"`
-	Region                     types.String                       `tfsdk:"region"`
-	InstanceType               types.String                       `tfsdk:"instance_type"`
-	ReadOnlyConnections        types.Bool                         `tfsdk:"read_only_connections"`
-	ResizingPvc                types.List                         `tfsdk:"resizing_pvc"`
-	MetricsUrl                 *string                            `tfsdk:"metrics_url"`
-	ClusterId                  *string                            `tfsdk:"cluster_id"`
-	Phase                      *string                            `tfsdk:"phase"`
-	ClusterArchitecture        *ClusterArchitectureResourceModel  `tfsdk:"cluster_architecture"`
-	ConnectionUri              types.String                       `tfsdk:"connection_uri"`
-	ClusterName                types.String                       `tfsdk:"cluster_name"`
-	RoConnectionUri            types.String                       `tfsdk:"ro_connection_uri"`
-	Storage                    *StorageResourceModel              `tfsdk:"storage"`
-	PgConfig                   []PgConfigResourceModel            `tfsdk:"pg_config"`
-	FirstRecoverabilityPointAt *string                            `tfsdk:"first_recoverability_point_at"`
-	ProjectId                  string                             `tfsdk:"project_id"`
-	LogsUrl                    *string                            `tfsdk:"logs_url"`
-	BackupRetentionPeriod      types.String                       `tfsdk:"backup_retention_period"`
-	ClusterType                *string                            `tfsdk:"cluster_type"`
-	CloudProvider              types.String                       `tfsdk:"cloud_provider"`
-	PgType                     types.String                       `tfsdk:"pg_type"`
-	Password                   types.String                       `tfsdk:"password"`
-	FarawayReplicaIds          types.Set                          `tfsdk:"faraway_replica_ids"`
-	PgVersion                  types.String                       `tfsdk:"pg_version"`
-	PrivateNetworking          types.Bool                         `tfsdk:"private_networking"`
-	AllowedIpRanges            []AllowedIpRangesResourceModel     `tfsdk:"allowed_ip_ranges"`
-	CreatedAt                  types.String                       `tfsdk:"created_at"`
-	MaintenanceWindow          *commonTerraform.MaintenanceWindow `tfsdk:"maintenance_window"`
-	ServiceAccountIds          types.Set                          `tfsdk:"service_account_ids"`
-	PeAllowedPrincipalIds      types.Set                          `tfsdk:"pe_allowed_principal_ids"`
-	SuperuserAccess            types.Bool                         `tfsdk:"superuser_access"`
-	Pgvector                   types.Bool                         `tfsdk:"pgvector"`
-	PgBouncer                  *PgBouncerModel                    `tfsdk:"pg_bouncer"`
-	Pause                      types.Bool                         `tfsdk:"pause"`
-	Tags                       []commonTerraform.Tag              `tfsdk:"tags"`
-=======
 	ID                              types.String                       `tfsdk:"id"`
 	CspAuth                         types.Bool                         `tfsdk:"csp_auth"`
 	Region                          types.String                       `tfsdk:"region"`
@@ -118,7 +80,7 @@
 	PgIdentity                      types.String                       `tfsdk:"pg_identity"`
 	TransparentDataEncryptionAction types.String                       `tfsdk:"transparent_data_encryption_action"`
 	VolumeSnapshot                  types.Bool                         `tfsdk:"volume_snapshot_backup"`
->>>>>>> 791f0442
+	Tags                            []commonTerraform.Tag              `tfsdk:"tags"`
 
 	Timeouts timeouts.Value `tfsdk:"timeouts"`
 }
@@ -541,7 +503,6 @@
 				Optional:      true,
 				PlanModifiers: []planmodifier.Bool{boolplanmodifier.UseStateForUnknown()},
 			},
-<<<<<<< HEAD
 			"tags": schema.SetNestedAttribute{
 				Description: "Assign existing tags or create tags to assign to this resource",
 				Optional:    true,
@@ -572,7 +533,6 @@
 					plan_modifier.CustomAssignTags(),
 				},
 			},
-=======
 			"transparent_data_encryption": schema.SingleNestedAttribute{
 				MarkdownDescription: "Transparent Data Encryption (TDE) key",
 				Optional:            true,
@@ -609,7 +569,6 @@
 				Computed:            true,
 				PlanModifiers:       []planmodifier.String{plan_modifier.CustomTDEAction()},
 			},
->>>>>>> 791f0442
 		},
 	}
 }
@@ -1004,20 +963,8 @@
 		}
 	}
 
-<<<<<<< HEAD
-	tfClusterResource.AllowedIpRanges = []AllowedIpRangesResourceModel{}
-	if allowedIpRanges := apiCluster.AllowedIpRanges; allowedIpRanges != nil {
-		for _, ipRange := range *allowedIpRanges {
-			tfClusterResource.AllowedIpRanges = append(tfClusterResource.AllowedIpRanges, AllowedIpRangesResourceModel{
-				CidrBlock:   ipRange.CidrBlock,
-				Description: types.StringValue(ipRange.Description),
-			})
-		}
-	}
-
-	buildTFRsrcAssignTagsAs(&tfClusterResource.Tags, &apiCluster.Tags)
-
-=======
+	buildTFRsrcAssignTagsAs(&tfClusterResource.Tags, &responseCluster.Tags)
+
 	if responseCluster.EncryptionKeyResp != nil {
 		tfClusterResource.TransparentDataEncryption = &TransparentDataEncryptionModel{}
 		tfClusterResource.TransparentDataEncryption.KeyId = types.StringValue(responseCluster.EncryptionKeyResp.KeyId)
@@ -1025,7 +972,6 @@
 		tfClusterResource.TransparentDataEncryption.Status = types.StringValue(responseCluster.EncryptionKeyResp.Status)
 	}
 
->>>>>>> 791f0442
 	return nil
 }
 
@@ -1207,11 +1153,6 @@
 		}
 	}
 
-<<<<<<< HEAD
-	cluster.Tags = buildAPIReqAssignTags(clusterResource.Tags)
-
-	return cluster
-=======
 	svAccIds, principalIds, err := c.buildRequestBah(ctx, clusterResource)
 	if err != nil {
 		return models.Cluster{}, err
@@ -1220,6 +1161,8 @@
 	cluster.ServiceAccountIds = svAccIds
 	cluster.PeAllowedPrincipalIds = principalIds
 
+	cluster.Tags = buildAPIReqAssignTags(clusterResource.Tags)
+
 	if clusterResource.TransparentDataEncryption != nil {
 		if !clusterResource.TransparentDataEncryption.KeyId.IsNull() {
 			cluster.EncryptionKeyIdReq = clusterResource.TransparentDataEncryption.KeyId.ValueStringPointer()
@@ -1227,7 +1170,6 @@
 	}
 
 	return cluster, nil
->>>>>>> 791f0442
 }
 
 func (c *clusterResource) makeClusterForUpdate(ctx context.Context, clusterResource ClusterResourceModel) (*models.Cluster, error) {
