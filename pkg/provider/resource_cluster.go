package provider

import (
	"context"
	"errors"
	"fmt"
	"strings"
	"time"

	"github.com/EnterpriseDB/terraform-provider-biganimal/pkg/api"
	"github.com/EnterpriseDB/terraform-provider-biganimal/pkg/constants"
	"github.com/EnterpriseDB/terraform-provider-biganimal/pkg/models"
	commonApi "github.com/EnterpriseDB/terraform-provider-biganimal/pkg/models/common/api"
	commonTerraform "github.com/EnterpriseDB/terraform-provider-biganimal/pkg/models/common/terraform"
	"github.com/EnterpriseDB/terraform-provider-biganimal/pkg/plan_modifier"
	"github.com/EnterpriseDB/terraform-provider-biganimal/pkg/utils"
	"github.com/hashicorp/terraform-plugin-framework-timeouts/resource/timeouts"
	"github.com/hashicorp/terraform-plugin-framework-validators/int64validator"
	"github.com/hashicorp/terraform-plugin-framework-validators/stringvalidator"
	"github.com/hashicorp/terraform-plugin-framework/attr"
	"github.com/hashicorp/terraform-plugin-framework/path"
	"github.com/hashicorp/terraform-plugin-framework/resource"
	"github.com/hashicorp/terraform-plugin-framework/resource/schema"
	"github.com/hashicorp/terraform-plugin-framework/resource/schema/boolplanmodifier"
	"github.com/hashicorp/terraform-plugin-framework/resource/schema/float64planmodifier"
	"github.com/hashicorp/terraform-plugin-framework/resource/schema/listplanmodifier"
	"github.com/hashicorp/terraform-plugin-framework/resource/schema/objectplanmodifier"
	"github.com/hashicorp/terraform-plugin-framework/resource/schema/planmodifier"
	"github.com/hashicorp/terraform-plugin-framework/resource/schema/setplanmodifier"
	"github.com/hashicorp/terraform-plugin-framework/resource/schema/stringplanmodifier"
	"github.com/hashicorp/terraform-plugin-framework/schema/validator"
	"github.com/hashicorp/terraform-plugin-framework/types"
	"github.com/hashicorp/terraform-plugin-framework/types/basetypes"
	"github.com/hashicorp/terraform-plugin-sdk/v2/helper/retry"
)

var (
	_ resource.Resource              = &clusterResource{}
	_ resource.ResourceWithConfigure = &clusterResource{}
)

type ClusterResourceModel struct {
	ID                              types.String                       `tfsdk:"id"`
	CspAuth                         types.Bool                         `tfsdk:"csp_auth"`
	Region                          types.String                       `tfsdk:"region"`
	InstanceType                    types.String                       `tfsdk:"instance_type"`
	ReadOnlyConnections             types.Bool                         `tfsdk:"read_only_connections"`
	ResizingPvc                     types.List                         `tfsdk:"resizing_pvc"`
	MetricsUrl                      *string                            `tfsdk:"metrics_url"`
	ClusterId                       *string                            `tfsdk:"cluster_id"`
	Phase                           types.String                       `tfsdk:"phase"`
	ClusterArchitecture             *ClusterArchitectureResourceModel  `tfsdk:"cluster_architecture"`
	ConnectionUri                   types.String                       `tfsdk:"connection_uri"`
	ClusterName                     types.String                       `tfsdk:"cluster_name"`
	RoConnectionUri                 types.String                       `tfsdk:"ro_connection_uri"`
	Storage                         *StorageResourceModel              `tfsdk:"storage"`
	PgConfig                        []PgConfigResourceModel            `tfsdk:"pg_config"`
	FirstRecoverabilityPointAt      types.String                       `tfsdk:"first_recoverability_point_at"`
	ProjectId                       string                             `tfsdk:"project_id"`
	LogsUrl                         *string                            `tfsdk:"logs_url"`
	BackupRetentionPeriod           types.String                       `tfsdk:"backup_retention_period"`
	ClusterType                     *string                            `tfsdk:"cluster_type"`
	CloudProvider                   types.String                       `tfsdk:"cloud_provider"`
	PgType                          types.String                       `tfsdk:"pg_type"`
	Password                        types.String                       `tfsdk:"password"`
	FarawayReplicaIds               types.Set                          `tfsdk:"faraway_replica_ids"`
	PgVersion                       types.String                       `tfsdk:"pg_version"`
	PrivateNetworking               types.Bool                         `tfsdk:"private_networking"`
	AllowedIpRanges                 []AllowedIpRangesResourceModel     `tfsdk:"allowed_ip_ranges"`
	CreatedAt                       types.String                       `tfsdk:"created_at"`
	MaintenanceWindow               *commonTerraform.MaintenanceWindow `tfsdk:"maintenance_window"`
	ServiceAccountIds               types.Set                          `tfsdk:"service_account_ids"`
	PeAllowedPrincipalIds           types.Set                          `tfsdk:"pe_allowed_principal_ids"`
	SuperuserAccess                 types.Bool                         `tfsdk:"superuser_access"`
	Pgvector                        types.Bool                         `tfsdk:"pgvector"`
	PostGIS                         types.Bool                         `tfsdk:"post_gis"`
	PgBouncer                       *PgBouncerModel                    `tfsdk:"pg_bouncer"`
	Pause                           types.Bool                         `tfsdk:"pause"`
	TransparentDataEncryption       *TransparentDataEncryptionModel    `tfsdk:"transparent_data_encryption"`
	PgIdentity                      types.String                       `tfsdk:"pg_identity"`
	TransparentDataEncryptionAction types.String                       `tfsdk:"transparent_data_encryption_action"`
	VolumeSnapshot                  types.Bool                         `tfsdk:"volume_snapshot_backup"`
	Tags                            []commonTerraform.Tag              `tfsdk:"tags"`
	ServiceName                     types.String                       `tfsdk:"service_name"`
<<<<<<< HEAD
	BackupScheduleTime              types.String                       `tfsdk:"backup_schedule_time"`
=======
	WalStorage                      *StorageResourceModel              `tfsdk:"wal_storage"`
>>>>>>> 4a868a57

	Timeouts timeouts.Value `tfsdk:"timeouts"`
}

type ClusterArchitectureResourceModel struct {
	Id    string       `tfsdk:"id"`
	Name  types.String `tfsdk:"name"`
	Nodes int          `tfsdk:"nodes"`
}

type StorageResourceModel struct {
	VolumeType       types.String `tfsdk:"volume_type"`
	VolumeProperties types.String `tfsdk:"volume_properties"`
	Size             types.String `tfsdk:"size"`
	Iops             types.String `tfsdk:"iops"`
	Throughput       types.String `tfsdk:"throughput"`
}

type PgConfigResourceModel struct {
	Name  string `tfsdk:"name"`
	Value string `tfsdk:"value"`
}

type AllowedIpRangesResourceModel struct {
	CidrBlock   string       `tfsdk:"cidr_block"`
	Description types.String `tfsdk:"description"`
}

type PgBouncerModel struct {
	IsEnabled bool      `tfsdk:"is_enabled"`
	Settings  types.Set `tfsdk:"settings"`
}

type PgBouncerSettingsModel struct {
	Name      string `tfsdk:"name"`
	Operation string `tfsdk:"operation"`
	Value     string `tfsdk:"value"`
}

type TransparentDataEncryptionModel struct {
	KeyId   types.String `tfsdk:"key_id"`
	KeyName types.String `tfsdk:"key_name"`
	Status  types.String `tfsdk:"status"`
}

func (c ClusterResourceModel) projectId() string {
	return c.ProjectId
}

func (c ClusterResourceModel) clusterId() string {
	return *c.ClusterId
}

func (c *ClusterResourceModel) setPhase(phase string) {
	c.Phase = types.StringValue(phase)
}

func (c *ClusterResourceModel) setPgIdentity(pgIdentity string) {
	c.PgIdentity = types.StringValue(pgIdentity)
}

func (c *ClusterResourceModel) setCloudProvider(cloudProvider string) {
	c.CloudProvider = types.StringValue(cloudProvider)
}

type retryClusterResourceModel interface {
	projectId() string
	clusterId() string
	setPhase(string)
	setPgIdentity(string)
	setCloudProvider(string)
}

type clusterResource struct {
	client *api.ClusterClient
}

func (c *clusterResource) Configure(ctx context.Context, req resource.ConfigureRequest, resp *resource.ConfigureResponse) {
	if req.ProviderData == nil {
		return
	}

	c.client = req.ProviderData.(*api.API).ClusterClient()
}

func (c *clusterResource) Metadata(ctx context.Context, req resource.MetadataRequest, resp *resource.MetadataResponse) {
	resp.TypeName = req.ProviderTypeName + "_cluster"
}

func (c *clusterResource) Schema(ctx context.Context, req resource.SchemaRequest, resp *resource.SchemaResponse) {
	resp.Schema = schema.Schema{
		MarkdownDescription: "The cluster resource is used to manage BigAnimal clusters. See [Creating a cluster](https://www.enterprisedb.com/docs/biganimal/latest/getting_started/creating_a_cluster/) for more details.",
		// using Blocks for backward compatible
		Blocks: map[string]schema.Block{
			"timeouts": timeouts.Block(ctx,
				timeouts.Opts{Create: true, Delete: true, Update: true},
			),
		},
		Attributes: map[string]schema.Attribute{
			"id": schema.StringAttribute{
				MarkdownDescription: "Resource ID of the cluster.",
				Computed:            true,
				PlanModifiers:       []planmodifier.String{stringplanmodifier.UseStateForUnknown()},
			},
			"cluster_id": schema.StringAttribute{
				MarkdownDescription: "Cluster ID.",
				Computed:            true,
				PlanModifiers:       []planmodifier.String{stringplanmodifier.UseStateForUnknown()},
			},
			"cluster_architecture": schema.SingleNestedAttribute{
				Description: "Cluster architecture.",
				Required:    true,
				Attributes: map[string]schema.Attribute{
					"id": schema.StringAttribute{
						Description:   "Cluster architecture ID. For example, \"single\" or \"ha\".For Extreme High Availability clusters, please use the [biganimal_pgd](https://registry.terraform.io/providers/EnterpriseDB/biganimal/latest/docs/resources/pgd) resource.",
						Required:      true,
						PlanModifiers: []planmodifier.String{stringplanmodifier.UseStateForUnknown()},
					},
					"name": schema.StringAttribute{
						Description: "Name.",
						Computed:    true,
					},
					"nodes": schema.Float64Attribute{
						Description:   "Node count.",
						Required:      true,
						PlanModifiers: []planmodifier.Float64{float64planmodifier.UseStateForUnknown()},
					},
				},
			},
			"allowed_ip_ranges": schema.SetNestedAttribute{
				Description: "Allowed IP ranges.",
				Optional:    true,
				Computed:    true,
				NestedObject: schema.NestedAttributeObject{
					Attributes: map[string]schema.Attribute{
						"cidr_block": schema.StringAttribute{
							Description: "CIDR block",
							Required:    true,
						},
						"description": schema.StringAttribute{
							Description: "Description of CIDR block",
							Optional:    true,
						},
					},
				},
				PlanModifiers: []planmodifier.Set{setplanmodifier.UseStateForUnknown()},
			},
			"pg_config": schema.SetNestedAttribute{
				Description: "Database configuration parameters. See [Modifying database configuration parameters](https://www.enterprisedb.com/docs/biganimal/latest/using_cluster/03_modifying_your_cluster/05_db_configuration_parameters/) for details.",
				Optional:    true,
				NestedObject: schema.NestedAttributeObject{
					Attributes: map[string]schema.Attribute{
						"name": schema.StringAttribute{
							Description: "GUC name.",
							Required:    true,
						},
						"value": schema.StringAttribute{
							Description: "GUC value.",
							Required:    true,
						},
					},
				},
				PlanModifiers: []planmodifier.Set{setplanmodifier.UseStateForUnknown()},
			},
			"storage": schema.SingleNestedAttribute{
				Description: "Storage.",
				Required:    true,
				Attributes: map[string]schema.Attribute{
					"iops": schema.StringAttribute{
						Description:   "IOPS for the selected volume. It can be set to different values depending on your volume type and properties.",
						Optional:      true,
						Computed:      true,
						PlanModifiers: []planmodifier.String{stringplanmodifier.UseStateForUnknown()},
					},
					"size": schema.StringAttribute{
						Description:   "Size of the volume. It can be set to different values depending on your volume type and properties.",
						Required:      true,
						PlanModifiers: []planmodifier.String{stringplanmodifier.UseStateForUnknown()},
					},
					"throughput": schema.StringAttribute{
						Description:   "Throughput is automatically calculated by BigAnimal based on the IOPS input if it's not provided.",
						Optional:      true,
						Computed:      true,
						PlanModifiers: []planmodifier.String{stringplanmodifier.UseStateForUnknown()},
					},
					"volume_properties": schema.StringAttribute{
						Description: "Volume properties in accordance with the selected volume type.",
						Required:    true,
					},
					"volume_type": schema.StringAttribute{
						Description: "Volume type. For Azure: \"azurepremiumstorage\" or \"ultradisk\". For AWS: \"gp3\", \"io2\", or \"io2-block-express\". For Google Cloud: only \"pd-ssd\".",
						Required:    true,
					},
				},
			},
			"connection_uri": schema.StringAttribute{
				MarkdownDescription: "Cluster connection URI.",
				Computed:            true,
				PlanModifiers:       []planmodifier.String{plan_modifier.CustomConnection()},
			},
			"cluster_name": schema.StringAttribute{
				MarkdownDescription: "Name of the cluster.",
				Required:            true,
			},
			"phase": schema.StringAttribute{
				MarkdownDescription: "Current phase of the cluster.",
				Computed:            true,
				PlanModifiers: []planmodifier.String{
					plan_modifier.CustomPhaseForUnknown(),
				},
			},
			"ro_connection_uri": schema.StringAttribute{
				MarkdownDescription: "Cluster read-only connection URI. Only available for high availability clusters.",
				Computed:            true,
				PlanModifiers:       []planmodifier.String{plan_modifier.CustomConnection()},
			},
			"project_id": schema.StringAttribute{
				MarkdownDescription: "BigAnimal Project ID.",
				Required:            true,
				Validators: []validator.String{
					ProjectIdValidator(),
				},
			},
			"logs_url": schema.StringAttribute{
				MarkdownDescription: "The URL to find the logs of this cluster.",
				Computed:            true,
				PlanModifiers:       []planmodifier.String{stringplanmodifier.UseStateForUnknown()},
			},
			"backup_retention_period": schema.StringAttribute{
				MarkdownDescription: "Backup retention period. For example, \"7d\", \"2w\", or \"3m\".",
				Optional:            true,
				Computed:            true,
				Validators: []validator.String{
					BackupRetentionPeriodValidator(),
				},
				PlanModifiers: []planmodifier.String{stringplanmodifier.UseStateForUnknown()},
			},
			"cluster_type": schema.StringAttribute{
				MarkdownDescription: "Type of the cluster. For example, \"cluster\" for biganimal_cluster resources, or \"faraway_replica\" for biganimal_faraway_replica resources.",
				Computed:            true,
				PlanModifiers:       []planmodifier.String{stringplanmodifier.UseStateForUnknown()},
			},
			"cloud_provider": schema.StringAttribute{
				Description:   "Cloud provider. For example, \"aws\", \"azure\", \"gcp\" or \"bah:aws\", \"bah:gcp\".",
				Required:      true,
				PlanModifiers: []planmodifier.String{plan_modifier.CustomClusterCloudProvider()},
			},
			"pg_type": schema.StringAttribute{
				MarkdownDescription: "Postgres type. For example, \"epas\", \"pgextended\", or \"postgres\".",
				Required:            true,
				Validators: []validator.String{
					stringvalidator.OneOf("epas", "pgextended", "postgres"),
				},
			},
			"first_recoverability_point_at": schema.StringAttribute{
				MarkdownDescription: "Earliest backup recover time.",
				Computed:            true,
				PlanModifiers:       []planmodifier.String{stringplanmodifier.UseStateForUnknown()},
			},
			"faraway_replica_ids": schema.SetAttribute{
				Computed:      true,
				PlanModifiers: []planmodifier.Set{setplanmodifier.UseStateForUnknown()},
				ElementType:   types.StringType,
			},
			"pg_version": schema.StringAttribute{
				MarkdownDescription: "Postgres version. See [Supported Postgres types and versions](https://www.enterprisedb.com/docs/biganimal/latest/overview/05_database_version_policy/#supported-postgres-types-and-versions) for supported Postgres types and versions.",
				Required:            true,
			},
			"private_networking": schema.BoolAttribute{
				MarkdownDescription: "Is private networking enabled.",
				Optional:            true,
			},
			"password": schema.StringAttribute{
				MarkdownDescription: "Password for the user edb_admin. It must be 12 characters or more.",
				Required:            true,
			},
			"created_at": schema.StringAttribute{
				MarkdownDescription: "Cluster creation time.",
				Computed:            true,
				PlanModifiers:       []planmodifier.String{stringplanmodifier.UseStateForUnknown()},
			},
			"region": schema.StringAttribute{
				MarkdownDescription: "Region to deploy the cluster. See [Supported regions](https://www.enterprisedb.com/docs/biganimal/latest/overview/03a_region_support/) for supported regions.",
				Required:            true,
			},
			"instance_type": schema.StringAttribute{
				MarkdownDescription: "Instance type. For example, \"azure:Standard_D2s_v3\", \"aws:c6i.large\" or \"gcp:e2-highcpu-4\".",
				Required:            true,
			},
			"read_only_connections": schema.BoolAttribute{
				MarkdownDescription: "Is read only connection enabled.",
				Optional:            true,
			},
			"resizing_pvc": schema.ListAttribute{
				MarkdownDescription: "Resizing PVC.",
				Computed:            true,
				PlanModifiers:       []planmodifier.List{listplanmodifier.UseStateForUnknown()},
				ElementType:         types.StringType,
			},
			"metrics_url": schema.StringAttribute{
				MarkdownDescription: "The URL to find the metrics of this cluster.",
				Computed:            true,
				PlanModifiers:       []planmodifier.String{stringplanmodifier.UseStateForUnknown()},
			},
			"csp_auth": schema.BoolAttribute{
				MarkdownDescription: "Is authentication handled by the cloud service provider. Available for AWS only, See [Authentication](https://www.enterprisedb.com/docs/biganimal/latest/getting_started/creating_a_cluster/#authentication) for details.",
				Optional:            true,
				Computed:            true,
				PlanModifiers:       []planmodifier.Bool{boolplanmodifier.UseStateForUnknown()},
			},
			"maintenance_window": schema.SingleNestedAttribute{
				MarkdownDescription: "Custom maintenance window.",
				Optional:            true,
				Computed:            true,
				PlanModifiers: []planmodifier.Object{
					plan_modifier.MaintenanceWindowForUnknown(),
				},
				Attributes: map[string]schema.Attribute{
					"is_enabled": schema.BoolAttribute{
						MarkdownDescription: "Is maintenance window enabled.",
						Required:            true,
					},
					"start_day": schema.Int64Attribute{
						MarkdownDescription: "The day of week, 0 represents Sunday, 1 is Monday, and so on.",
						Optional:            true,
						Computed:            true,
						Validators: []validator.Int64{
							int64validator.Between(0, 6),
						},
					},
					"start_time": schema.StringAttribute{
						MarkdownDescription: "Start time. \"hh:mm\", for example: \"23:59\".",
						Optional:            true,
						Computed:            true,
						Validators: []validator.String{
							startTimeValidator(),
						},
					},
				},
			},
			"service_account_ids": schema.SetAttribute{
				MarkdownDescription: "A Google Cloud Service Account is used for logs. If you leave this blank, then you will be unable to access log details for this cluster. Required when cluster is deployed on BigAnimal's cloud account.",
				Optional:            true,
				Computed:            true,
				ElementType:         types.StringType,
				PlanModifiers:       []planmodifier.Set{setplanmodifier.UseStateForUnknown()},
			},

			"pe_allowed_principal_ids": schema.SetAttribute{
				MarkdownDescription: "Cloud provider subscription/account ID, need to be specified when cluster is deployed on BigAnimal's cloud account.",
				Optional:            true,
				Computed:            true,
				ElementType:         types.StringType,
				PlanModifiers:       []planmodifier.Set{setplanmodifier.UseStateForUnknown()},
			},

			"superuser_access": schema.BoolAttribute{
				MarkdownDescription: "Enable to grant superuser access to the edb_admin role.",
				Optional:            true,
				Computed:            true,
			},
			"volume_snapshot_backup": schema.BoolAttribute{
				MarkdownDescription: "Enable to take a snapshot of the volume.",
				Optional:            true,
				PlanModifiers:       []planmodifier.Bool{boolplanmodifier.UseStateForUnknown()},
			},
			"pgvector": schema.BoolAttribute{
				MarkdownDescription: "Is pgvector extension enabled. Adds support for vector storage and vector similarity search to Postgres.",
				Optional:            true,
				PlanModifiers:       []planmodifier.Bool{boolplanmodifier.UseStateForUnknown()},
			},
			"post_gis": schema.BoolAttribute{
				MarkdownDescription: "Is postGIS extension enabled. PostGIS extends the capabilities of the PostgreSQL relational database by adding support storing, indexing and querying geographic data.",
				Optional:            true,
				PlanModifiers:       []planmodifier.Bool{boolplanmodifier.UseStateForUnknown()},
			},
			"pg_bouncer": schema.SingleNestedAttribute{
				MarkdownDescription: "Pg bouncer.",
				Optional:            true,
				Computed:            true,
				PlanModifiers: []planmodifier.Object{
					plan_modifier.CustomPgBouncer(),
				},
				Attributes: map[string]schema.Attribute{
					"is_enabled": schema.BoolAttribute{
						MarkdownDescription: "Is pg bouncer enabled.",
						Required:            true,
					},
					"settings": schema.SetNestedAttribute{
						Description: "PgBouncer Configuration Settings.",
						Optional:    true,
						Computed:    true,
						NestedObject: schema.NestedAttributeObject{
							Attributes: map[string]schema.Attribute{
								"name": schema.StringAttribute{
									Description: "Name.",
									Required:    true,
								},
								"operation": schema.StringAttribute{
									Description: "Operation.",
									Required:    true,
									Validators: []validator.String{
										stringvalidator.OneOf("read-write", "read-only"),
									},
								},
								"value": schema.StringAttribute{
									Description: "Value.",
									Required:    true,
								},
							},
						},
					},
				},
			},
			"pause": schema.BoolAttribute{
				MarkdownDescription: "Pause cluster. If true it will put the cluster on pause and set the phase as paused, if false it will resume the cluster and set the phase as healthy. " +
					"Pausing a cluster allows you to save on compute costs without losing data or cluster configuration settings. " +
					"While paused, clusters aren't upgraded or patched, but changes are applied when the cluster resumes. " +
					"Pausing a high availability cluster shuts down all cluster nodes",
				Optional:      true,
				PlanModifiers: []planmodifier.Bool{boolplanmodifier.UseStateForUnknown()},
			},
			"tags": schema.SetNestedAttribute{
				Description: "Assign existing tags or create tags to assign to this resource",
				Optional:    true,
				Computed:    true,
				NestedObject: schema.NestedAttributeObject{
					Attributes: map[string]schema.Attribute{
						"tag_id": schema.StringAttribute{
							Computed: true,
							PlanModifiers: []planmodifier.String{
								stringplanmodifier.UseStateForUnknown(),
							},
						},
						"tag_name": schema.StringAttribute{
							Required: true,
							PlanModifiers: []planmodifier.String{
								stringplanmodifier.UseStateForUnknown(),
							},
						},
						"color": schema.StringAttribute{
							Optional: true,
							Computed: true,
							PlanModifiers: []planmodifier.String{
								stringplanmodifier.UseStateForUnknown(),
							},
						},
					},
				},
				PlanModifiers: []planmodifier.Set{
					plan_modifier.CustomAssignTags(),
				},
			},
			"transparent_data_encryption": schema.SingleNestedAttribute{
				MarkdownDescription: "Transparent Data Encryption (TDE) key",
				Optional:            true,
				PlanModifiers: []planmodifier.Object{
					objectplanmodifier.UseStateForUnknown(),
				},
				Attributes: map[string]schema.Attribute{
					"key_id": schema.StringAttribute{
						MarkdownDescription: "Transparent Data Encryption (TDE) key ID.",
						Required:            true,
						PlanModifiers:       []planmodifier.String{stringplanmodifier.UseStateForUnknown()},
					},
					"key_name": schema.StringAttribute{
						MarkdownDescription: "Key name.",
						Computed:            true,
						PlanModifiers:       []planmodifier.String{stringplanmodifier.UseStateForUnknown()},
					},
					"status": schema.StringAttribute{
						MarkdownDescription: "Status.",
						Computed:            true,
						PlanModifiers:       []planmodifier.String{plan_modifier.CustomTDEStatus()},
					},
				},
			},
			"pg_identity": schema.StringAttribute{
				MarkdownDescription: "PG Identity required to grant key permissions to activate the cluster.",
				Computed:            true,
				PlanModifiers: []planmodifier.String{
					stringplanmodifier.UseStateForUnknown(),
				},
			},
			"transparent_data_encryption_action": schema.StringAttribute{
				MarkdownDescription: "Transparent data encryption action.",
				Computed:            true,
				PlanModifiers:       []planmodifier.String{plan_modifier.CustomTDEAction()},
			},
			"service_name": schema.StringAttribute{
				MarkdownDescription: "Cluster connection service name.",
				Computed:            true,
				PlanModifiers:       []planmodifier.String{stringplanmodifier.UseStateForUnknown()},
			},
<<<<<<< HEAD
			"backup_schedule_time": ResourceBackupScheduleTime,
=======
			"wal_storage": resourceWal,
>>>>>>> 4a868a57
		},
	}
}

func (c *clusterResource) Create(ctx context.Context, req resource.CreateRequest, resp *resource.CreateResponse) {
	// Retrieve values from plan
	var config ClusterResourceModel
	diags := req.Config.Get(ctx, &config)
	resp.Diagnostics.Append(diags...)
	if resp.Diagnostics.HasError() {
		return
	}

	clusterModel, err := c.makeClusterForCreate(ctx, config)
	if err != nil {
		if !appendDiagFromBAErr(err, &resp.Diagnostics) {
			resp.Diagnostics.AddError("Error creating cluster", err.Error())
		}
		return
	}

	clusterId, err := c.client.Create(ctx, config.ProjectId, clusterModel)
	if err != nil {
		if !appendDiagFromBAErr(err, &resp.Diagnostics) {
			resp.Diagnostics.AddError("Error creating cluster API request", err.Error())
		}
		return
	}

	config.ClusterId = &clusterId

	timeout, diagnostics := config.Timeouts.Create(ctx, time.Minute*60)
	resp.Diagnostics.Append(diagnostics...)
	if resp.Diagnostics.HasError() {
		return
	}

	if err := ensureClusterIsEndStateAs(ctx, c.client, &config, timeout); err != nil {
		if !appendDiagFromBAErr(err, &resp.Diagnostics) {
			resp.Diagnostics.AddError("Error waiting for the cluster is ready ", err.Error())
		}

		return
	}

	if config.Phase.ValueString() == constants.PHASE_WAITING_FOR_ACCESS_TO_ENCRYPTION_KEY {
		resp.Diagnostics.AddWarning("Transparent data encryption action", TdeActionInfo(config.CloudProvider.ValueString()))
	}

	if config.Pause.ValueBool() {
		_, err = c.client.ClusterPause(ctx, config.ProjectId, *config.ClusterId)
		if err != nil {
			if !appendDiagFromBAErr(err, &resp.Diagnostics) {
				resp.Diagnostics.AddError("Error pausing cluster API request", err.Error())
			}
			return
		}

		if err := ensureClusterIsPaused(ctx, c.client, &config, timeout); err != nil {
			if !appendDiagFromBAErr(err, &resp.Diagnostics) {
				resp.Diagnostics.AddError("Error waiting for the cluster to pause", err.Error())
			}
			return
		}
	}

	if err := readCluster(ctx, c.client, &config); err != nil {
		if !appendDiagFromBAErr(err, &resp.Diagnostics) {
			resp.Diagnostics.AddError("Error reading cluster", err.Error())
		}
		return
	}

	resp.Diagnostics.Append(resp.State.Set(ctx, config)...)
}

func (c *clusterResource) Read(ctx context.Context, req resource.ReadRequest, resp *resource.ReadResponse) {
	var state ClusterResourceModel
	diags := req.State.Get(ctx, &state)
	resp.Diagnostics.Append(diags...)
	if resp.Diagnostics.HasError() {
		return
	}

	if err := readCluster(ctx, c.client, &state); err != nil {
		if !appendDiagFromBAErr(err, &resp.Diagnostics) {
			resp.Diagnostics.AddError("Error reading cluster", err.Error())
		}
		return
	}

	resp.Diagnostics.Append(resp.State.Set(ctx, state)...)
}

func (c *clusterResource) Update(ctx context.Context, req resource.UpdateRequest, resp *resource.UpdateResponse) {
	var plan ClusterResourceModel

	timeout, diagnostics := plan.Timeouts.Update(ctx, time.Minute*60)
	resp.Diagnostics.Append(diagnostics...)

	diags := req.Plan.Get(ctx, &plan)
	resp.Diagnostics.Append(diags...)
	if resp.Diagnostics.HasError() {
		return
	}

	var state ClusterResourceModel
	diags = req.State.Get(ctx, &state)
	resp.Diagnostics.Append(diags...)
	if resp.Diagnostics.HasError() {
		return
	}

	// cluster = pause,   tf pause = true, it will error and say you will need to set pause = false to update
	// cluster = pause,   tf pause = false, it will resume then update
	// cluster = healthy, tf pause = true, it will update then pause
	// cluster = healthy, tf pause = false, it will update
	if state.Phase.ValueString() != constants.PHASE_HEALTHY &&
		state.Phase.ValueString() != constants.PHASE_PAUSED &&
		state.Phase.ValueString() != constants.PHASE_WAITING_FOR_ACCESS_TO_ENCRYPTION_KEY {
		resp.Diagnostics.AddError("Cluster not ready please wait", "Cluster not ready for update operation please wait")
		return
	}

	if state.Phase.ValueString() == constants.PHASE_PAUSED {
		if plan.Pause.ValueBool() {
			resp.Diagnostics.AddError("Error cannot update paused cluster", "cannot update paused cluster, please set pause = false to resume cluster")
			return
		}

		if !plan.Pause.ValueBool() {
			_, err := c.client.ClusterResume(ctx, plan.ProjectId, *plan.ClusterId)
			if err != nil {
				if !appendDiagFromBAErr(err, &resp.Diagnostics) {
					resp.Diagnostics.AddError("Error resuming cluster API request", err.Error())
				}
				return
			}

			if err := ensureClusterIsEndStateAs(ctx, c.client, &plan, timeout); err != nil {
				if !appendDiagFromBAErr(err, &resp.Diagnostics) {
					resp.Diagnostics.AddError("Error waiting for the cluster is ready ", err.Error())
				}
				return
			}

			if plan.Phase.ValueString() == constants.PHASE_WAITING_FOR_ACCESS_TO_ENCRYPTION_KEY {
				resp.Diagnostics.AddWarning("Transparent data encryption action", TdeActionInfo(plan.CloudProvider.ValueString()))
			}
		}
	}

	clusterModel, err := c.makeClusterForUpdate(ctx, plan)
	if err != nil {
		if !appendDiagFromBAErr(err, &resp.Diagnostics) {
			resp.Diagnostics.AddError("Error updating cluster", err.Error())
		}
		return
	}

	_, err = c.client.Update(ctx, clusterModel, plan.ProjectId, *plan.ClusterId)
	if err != nil {
		if !appendDiagFromBAErr(err, &resp.Diagnostics) {
			resp.Diagnostics.AddError("Error updating cluster API request", err.Error())
		}
		return
	}

	// sleep after update operation as API can incorrectly respond with healthy state when checking the phase
	// this is possibly a bug in the API
	time.Sleep(20 * time.Second)

	if err := ensureClusterIsEndStateAs(ctx, c.client, &plan, timeout); err != nil {
		if !appendDiagFromBAErr(err, &resp.Diagnostics) {
			resp.Diagnostics.AddError("Error waiting for the cluster is ready ", err.Error())
		}
		return
	}

	if plan.Phase.ValueString() == constants.PHASE_WAITING_FOR_ACCESS_TO_ENCRYPTION_KEY {
		resp.Diagnostics.AddWarning("Transparent data encryption action", TdeActionInfo(plan.CloudProvider.ValueString()))
	}

	if plan.Pause.ValueBool() {
		_, err = c.client.ClusterPause(ctx, plan.ProjectId, *plan.ClusterId)
		if err != nil {
			if !appendDiagFromBAErr(err, &resp.Diagnostics) {
				resp.Diagnostics.AddError("Error pausing cluster API request", err.Error())
			}
			return
		}

		if err := ensureClusterIsPaused(ctx, c.client, &plan, timeout); err != nil {
			if !appendDiagFromBAErr(err, &resp.Diagnostics) {
				resp.Diagnostics.AddError("Error waiting for the cluster to pause", err.Error())
			}
			return
		}
	}

	if err := readCluster(ctx, c.client, &plan); err != nil {
		if !appendDiagFromBAErr(err, &resp.Diagnostics) {
			resp.Diagnostics.AddError("Error reading cluster", err.Error())
		}
		return
	}

	resp.Diagnostics.Append(resp.State.Set(ctx, plan)...)
}

func (c *clusterResource) Delete(ctx context.Context, req resource.DeleteRequest, resp *resource.DeleteResponse) {
	var state ClusterResourceModel
	diags := req.State.Get(ctx, &state)
	resp.Diagnostics.Append(diags...)
	if resp.Diagnostics.HasError() {
		return
	}

	err := c.client.Delete(ctx, state.ProjectId, *state.ClusterId)
	if err != nil {
		if !appendDiagFromBAErr(err, &resp.Diagnostics) {
			resp.Diagnostics.AddError("Error deleting cluster", err.Error())
		}
		return
	}
}

func (c *clusterResource) ImportState(ctx context.Context, req resource.ImportStateRequest, resp *resource.ImportStateResponse) {
	idParts := strings.Split(req.ID, "/")
	if len(idParts) != 2 || idParts[0] == "" || idParts[1] == "" {
		resp.Diagnostics.AddError(
			"Unexpected Import Identifier",
			fmt.Sprintf("Expected import identifier with format: project_id/cluster_id. Got: %q", req.ID),
		)
		return
	}

	resp.Diagnostics.Append(resp.State.SetAttribute(ctx, path.Root("project_id"), idParts[0])...)
	resp.Diagnostics.Append(resp.State.SetAttribute(ctx, path.Root("cluster_id"), idParts[1])...)
}

func readCluster(ctx context.Context, client *api.ClusterClient, tfClusterResource *ClusterResourceModel) error {
	responseCluster, err := client.Read(ctx, tfClusterResource.ProjectId, *tfClusterResource.ClusterId)
	if err != nil {
		return err
	}

	connection, err := client.ConnectionString(ctx, tfClusterResource.ProjectId, *tfClusterResource.ClusterId)
	if err != nil {
		return err
	}

	tfClusterResource.ID = types.StringValue(fmt.Sprintf("%s/%s", tfClusterResource.ProjectId, *tfClusterResource.ClusterId))
	tfClusterResource.ClusterId = responseCluster.ClusterId
	tfClusterResource.ClusterName = types.StringPointerValue(responseCluster.ClusterName)
	tfClusterResource.ClusterType = responseCluster.ClusterType
	tfClusterResource.Phase = types.StringPointerValue(responseCluster.Phase)
	tfClusterResource.CloudProvider = types.StringValue(responseCluster.Provider.CloudProviderId)
	tfClusterResource.ClusterArchitecture = &ClusterArchitectureResourceModel{
		Id:    responseCluster.ClusterArchitecture.ClusterArchitectureId,
		Nodes: responseCluster.ClusterArchitecture.Nodes,
		Name:  types.StringValue(responseCluster.ClusterArchitecture.ClusterArchitectureName),
	}
	tfClusterResource.Region = types.StringValue(responseCluster.Region.Id)
	tfClusterResource.InstanceType = types.StringValue(responseCluster.InstanceType.InstanceTypeId)
	tfClusterResource.Storage = &StorageResourceModel{
		VolumeType:       types.StringPointerValue(responseCluster.Storage.VolumeTypeId),
		VolumeProperties: types.StringPointerValue(responseCluster.Storage.VolumePropertiesId),
		Size:             types.StringPointerValue(responseCluster.Storage.Size),
		Iops:             types.StringPointerValue(responseCluster.Storage.Iops),
		Throughput:       types.StringPointerValue(responseCluster.Storage.Throughput),
	}
	tfClusterResource.ResizingPvc = StringSliceToList(responseCluster.ResizingPvc)
	tfClusterResource.ReadOnlyConnections = types.BoolPointerValue(responseCluster.ReadOnlyConnections)
	tfClusterResource.ConnectionUri = types.StringPointerValue(&connection.PgUri)
	tfClusterResource.RoConnectionUri = types.StringPointerValue(&connection.ReadOnlyPgUri)
	tfClusterResource.ServiceName = types.StringPointerValue(&connection.ServiceName)
	tfClusterResource.CspAuth = types.BoolPointerValue(responseCluster.CSPAuth)
	tfClusterResource.LogsUrl = responseCluster.LogsUrl
	tfClusterResource.MetricsUrl = responseCluster.MetricsUrl
	tfClusterResource.BackupRetentionPeriod = types.StringPointerValue(responseCluster.BackupRetentionPeriod)
	tfClusterResource.BackupScheduleTime = types.StringPointerValue(responseCluster.BackupScheduleTime)
	tfClusterResource.PgVersion = types.StringValue(responseCluster.PgVersion.PgVersionId)
	tfClusterResource.PgType = types.StringValue(responseCluster.PgType.PgTypeId)
	tfClusterResource.FarawayReplicaIds = StringSliceToSet(responseCluster.FarawayReplicaIds)
	tfClusterResource.PrivateNetworking = types.BoolPointerValue(responseCluster.PrivateNetworking)
	tfClusterResource.SuperuserAccess = types.BoolPointerValue(responseCluster.SuperuserAccess)
	tfClusterResource.PgIdentity = types.StringPointerValue(responseCluster.PgIdentity)
	tfClusterResource.VolumeSnapshot = types.BoolPointerValue(responseCluster.VolumeSnapshot)
	tfClusterResource.WalStorage = &StorageResourceModel{
		VolumeType:       types.StringPointerValue(responseCluster.WalStorage.VolumeTypeId),
		VolumeProperties: types.StringPointerValue(responseCluster.WalStorage.VolumePropertiesId),
		Size:             types.StringPointerValue(responseCluster.WalStorage.Size),
		Iops:             types.StringPointerValue(responseCluster.WalStorage.Iops),
		Throughput:       types.StringPointerValue(responseCluster.WalStorage.Throughput),
	}

	if responseCluster.EncryptionKeyResp != nil && *responseCluster.Phase != constants.PHASE_HEALTHY {
		if !tfClusterResource.PgIdentity.IsNull() && tfClusterResource.PgIdentity.ValueString() != "" {
			tfClusterResource.TransparentDataEncryptionAction = types.StringValue(TdeActionInfo(responseCluster.Provider.CloudProviderId))
		}
	}

	if responseCluster.Extensions != nil {
		for _, v := range *responseCluster.Extensions {
			switch v.ExtensionId {
			case "pgvector":
				tfClusterResource.Pgvector = types.BoolValue(v.Enabled)
			case "postgis":
				tfClusterResource.PostGIS = types.BoolValue(v.Enabled)
			default:
			}
		}
	}

	if responseCluster.FirstRecoverabilityPointAt != nil {
		firstPointAt := responseCluster.FirstRecoverabilityPointAt.String()
		tfClusterResource.FirstRecoverabilityPointAt = basetypes.NewStringValue(firstPointAt)
	}

	// pgConfig. If tf resource pg config elem matches with api response pg config elem then add the elem to tf resource pg config
	newPgConfig := []PgConfigResourceModel{}
	if configs := responseCluster.PgConfig; configs != nil {
		for _, tfCRPgConfig := range tfClusterResource.PgConfig {
			for _, apiConfig := range *configs {
				if tfCRPgConfig.Name == apiConfig.Name {
					newPgConfig = append(newPgConfig, PgConfigResourceModel{
						Name:  apiConfig.Name,
						Value: apiConfig.Value,
					})
				}
			}
		}
	}

	if len(newPgConfig) > 0 {
		tfClusterResource.PgConfig = newPgConfig
	}

	tfClusterResource.AllowedIpRanges = []AllowedIpRangesResourceModel{}
	if allowedIpRanges := responseCluster.AllowedIpRanges; allowedIpRanges != nil {
		for _, ipRange := range *allowedIpRanges {
			tfClusterResource.AllowedIpRanges = append(tfClusterResource.AllowedIpRanges, AllowedIpRangesResourceModel{
				CidrBlock:   ipRange.CidrBlock,
				Description: types.StringValue(ipRange.Description),
			})
		}
	}

	if pt := responseCluster.CreatedAt; pt != nil {
		tfClusterResource.CreatedAt = types.StringValue(pt.String())
	}

	if responseCluster.MaintenanceWindow != nil {
		tfClusterResource.MaintenanceWindow = &commonTerraform.MaintenanceWindow{
			IsEnabled: responseCluster.MaintenanceWindow.IsEnabled,
			StartDay:  types.Int64PointerValue(utils.ToPointer(int64(*responseCluster.MaintenanceWindow.StartDay))),
			StartTime: types.StringPointerValue(responseCluster.MaintenanceWindow.StartTime),
		}
	}

	if responseCluster.PeAllowedPrincipalIds != nil {
		tfClusterResource.PeAllowedPrincipalIds = StringSliceToSet(utils.ToValue(&responseCluster.PeAllowedPrincipalIds))
	}

	if responseCluster.ServiceAccountIds != nil {
		tfClusterResource.ServiceAccountIds = StringSliceToSet(utils.ToValue(&responseCluster.ServiceAccountIds))
	}

	if responseCluster.PgBouncer != nil {
		tfClusterResource.PgBouncer = &PgBouncerModel{}
		*tfClusterResource.PgBouncer = PgBouncerModel{
			IsEnabled: responseCluster.PgBouncer.IsEnabled,
		}

		settingsElemType := map[string]attr.Type{"name": types.StringType, "operation": types.StringType, "value": types.StringType}
		elem := basetypes.NewObjectValueMust(settingsElemType, map[string]attr.Value{
			"name":      basetypes.NewStringValue(""),
			"operation": basetypes.NewStringValue(""),
			"value":     basetypes.NewStringValue(""),
		})

		if !responseCluster.PgBouncer.IsEnabled {
			tfClusterResource.PgBouncer.Settings = basetypes.NewSetNull(elem.Type(ctx))
		} else if responseCluster.PgBouncer.IsEnabled &&
			responseCluster.PgBouncer.Settings != nil &&
			len(*responseCluster.PgBouncer.Settings) == 0 {
			tfClusterResource.PgBouncer.Settings = basetypes.NewSetNull(elem.Type(ctx))
		} else if responseCluster.PgBouncer.Settings != nil && len(*responseCluster.PgBouncer.Settings) > 0 {
			settings := []attr.Value{}

			for _, v := range *responseCluster.PgBouncer.Settings {
				object := basetypes.NewObjectValueMust(settingsElemType, map[string]attr.Value{
					"name":      basetypes.NewStringValue(*v.Name),
					"operation": basetypes.NewStringValue(*v.Operation),
					"value":     basetypes.NewStringValue(*v.Value),
				})
				settings = append(settings, object)
			}
			tfClusterResource.PgBouncer.Settings = basetypes.NewSetValueMust(elem.Type(ctx), settings)
		}
	}

	buildTFRsrcAssignTagsAs(&tfClusterResource.Tags, responseCluster.Tags)

	if responseCluster.EncryptionKeyResp != nil {
		tfClusterResource.TransparentDataEncryption = &TransparentDataEncryptionModel{}
		tfClusterResource.TransparentDataEncryption.KeyId = types.StringValue(responseCluster.EncryptionKeyResp.KeyId)
		tfClusterResource.TransparentDataEncryption.KeyName = types.StringValue(responseCluster.EncryptionKeyResp.KeyName)
		tfClusterResource.TransparentDataEncryption.Status = types.StringValue(responseCluster.EncryptionKeyResp.Status)
	}

	return nil
}

func ensureClusterIsEndStateAs(ctx context.Context, client *api.ClusterClient, outCluster retryClusterResourceModel, timeout time.Duration) error {
	return retry.RetryContext(
		ctx,
		timeout,
		func() *retry.RetryError {
			resp, err := client.Read(ctx, outCluster.projectId(), outCluster.clusterId())
			if err != nil {
				return retry.NonRetryableError(err)
			}

			outCluster.setPhase(*resp.Phase)
			outCluster.setCloudProvider(resp.Provider.CloudProviderId)
			// if waiting for access to encryption key and pgIdentity is not "", return non-retryable error
			if *resp.Phase == constants.PHASE_WAITING_FOR_ACCESS_TO_ENCRYPTION_KEY && resp.PgIdentity != nil && *resp.PgIdentity != "" {
				outCluster.setPgIdentity(*resp.PgIdentity)
				return nil
			} else if !resp.IsHealthy() {
				return retry.RetryableError(errors.New("cluster not yet ready"))
			}
			return nil
		})
}

func ensureClusterIsPaused(ctx context.Context, client *api.ClusterClient, cluster retryClusterResourceModel, timeout time.Duration) error {
	return retry.RetryContext(
		ctx,
		timeout,
		func() *retry.RetryError {
			resp, err := client.Read(ctx, cluster.projectId(), cluster.clusterId())
			if err != nil {
				return retry.NonRetryableError(err)
			}

			if *resp.Phase != constants.PHASE_PAUSED {
				return retry.RetryableError(errors.New("cluster not yet paused"))
			}
			return nil
		})
}

func (c *clusterResource) makeClusterForCreate(ctx context.Context, clusterResource ClusterResourceModel) (models.Cluster, error) {
	clusterModel, err := c.generateGenericClusterModel(ctx, clusterResource)
	if err != nil {
		return models.Cluster{}, err
	}
	return clusterModel, nil
}

func (c *clusterResource) buildRequestBah(ctx context.Context, clusterResourceModel ClusterResourceModel) (svAccIds, principalIds *[]string, err error) {
	if strings.Contains(clusterResourceModel.CloudProvider.ValueString(), "bah") {
		// If there is an existing Principal Account Id for that Region, use that one.
		pids, err := c.client.GetPeAllowedPrincipalIds(ctx, clusterResourceModel.ProjectId, clusterResourceModel.CloudProvider.ValueString(), clusterResourceModel.Region.ValueString())
		if err != nil {
			return nil, nil, err
		}
		principalIds = utils.ToPointer(pids.Data)

		// If there is no existing value, user should provide one
		if principalIds != nil && len(*principalIds) == 0 {
			// Here, we prefer to create a non-nil zero length slice, because we need empty JSON array
			// while encoding JSON objects
			// For more info, please visit https://github.com/golang/go/wiki/CodeReviewComments#declaring-empty-slices
			plist := []string{}
			for _, peId := range clusterResourceModel.PeAllowedPrincipalIds.Elements() {
				plist = append(plist, peId.(basetypes.StringValue).ValueString())
			}

			principalIds = utils.ToPointer(plist)
		}

		if clusterResourceModel.CloudProvider.ValueString() == "bah:gcp" {
			// If there is an existing Service Account Id for that Region, use that one.
			sids, _ := c.client.GetServiceAccountIds(ctx, clusterResourceModel.ProjectId, clusterResourceModel.CloudProvider.ValueString(), clusterResourceModel.Region.ValueString())
			svAccIds = utils.ToPointer(sids.Data)

			// If there is no existing value, user should provide one
			if svAccIds != nil && len(*svAccIds) == 0 {
				// Here, we prefer to create a non-nil zero length slice, because we need empty JSON array
				// while encoding JSON objects.
				// For more info, please visit https://github.com/golang/go/wiki/CodeReviewComments#declaring-empty-slices
				slist := []string{}
				for _, saId := range clusterResourceModel.ServiceAccountIds.Elements() {
					slist = append(slist, saId.(basetypes.StringValue).ValueString())
				}

				svAccIds = utils.ToPointer(slist)
			}
		}
	}
	return
}

func (c *clusterResource) generateGenericClusterModel(ctx context.Context, clusterResource ClusterResourceModel) (models.Cluster, error) {
	cluster := models.Cluster{
		ClusterName: clusterResource.ClusterName.ValueStringPointer(),
		Password:    clusterResource.Password.ValueStringPointer(),
		ClusterArchitecture: &models.Architecture{
			ClusterArchitectureId: clusterResource.ClusterArchitecture.Id,
			Nodes:                 clusterResource.ClusterArchitecture.Nodes,
		},
		Provider: &models.Provider{CloudProviderId: clusterResource.CloudProvider.ValueString()},
		Region:   &models.Region{Id: clusterResource.Region.ValueString()},
		Storage: &models.Storage{
			VolumePropertiesId: clusterResource.Storage.VolumeProperties.ValueStringPointer(),
			VolumeTypeId:       clusterResource.Storage.VolumeType.ValueStringPointer(),
			Iops:               clusterResource.Storage.Iops.ValueStringPointer(),
			Size:               clusterResource.Storage.Size.ValueStringPointer(),
			Throughput:         clusterResource.Storage.Throughput.ValueStringPointer(),
		},
		InstanceType:          &models.InstanceType{InstanceTypeId: clusterResource.InstanceType.ValueString()},
		PgType:                &models.PgType{PgTypeId: clusterResource.PgType.ValueString()},
		PgVersion:             &models.PgVersion{PgVersionId: clusterResource.PgVersion.ValueString()},
		CSPAuth:               clusterResource.CspAuth.ValueBoolPointer(),
		PrivateNetworking:     clusterResource.PrivateNetworking.ValueBoolPointer(),
		ReadOnlyConnections:   clusterResource.ReadOnlyConnections.ValueBoolPointer(),
		BackupRetentionPeriod: clusterResource.BackupRetentionPeriod.ValueStringPointer(),
		BackupScheduleTime:    clusterResource.BackupScheduleTime.ValueStringPointer(),
		SuperuserAccess:       clusterResource.SuperuserAccess.ValueBoolPointer(),
		VolumeSnapshot:        clusterResource.VolumeSnapshot.ValueBoolPointer(),
	}

	if clusterResource.WalStorage != nil {
		cluster.WalStorage = &models.Storage{
			VolumePropertiesId: clusterResource.WalStorage.VolumeProperties.ValueStringPointer(),
			VolumeTypeId:       clusterResource.WalStorage.VolumeType.ValueStringPointer(),
			Iops:               clusterResource.WalStorage.Iops.ValueStringPointer(),
			Size:               clusterResource.WalStorage.Size.ValueStringPointer(),
			Throughput:         clusterResource.WalStorage.Throughput.ValueStringPointer(),
		}
	}

	cluster.Extensions = &[]models.ClusterExtension{}
	if clusterResource.Pgvector.ValueBool() {
		*cluster.Extensions = append(*cluster.Extensions, models.ClusterExtension{Enabled: true, ExtensionId: "pgvector"})
	}

	if clusterResource.PostGIS.ValueBool() {
		*cluster.Extensions = append(*cluster.Extensions, models.ClusterExtension{Enabled: true, ExtensionId: "postgis"})
	}

	allowedIpRanges := []models.AllowedIpRange{}
	for _, ipRange := range clusterResource.AllowedIpRanges {
		allowedIpRanges = append(allowedIpRanges, models.AllowedIpRange{
			CidrBlock:   ipRange.CidrBlock,
			Description: ipRange.Description.ValueString(),
		})
	}
	cluster.AllowedIpRanges = &allowedIpRanges

	configs := []models.KeyValue{}
	for _, model := range clusterResource.PgConfig {
		configs = append(configs, models.KeyValue{
			Name:  model.Name,
			Value: model.Value,
		})
	}
	cluster.PgConfig = &configs

	if clusterResource.MaintenanceWindow != nil {
		cluster.MaintenanceWindow = &commonApi.MaintenanceWindow{
			IsEnabled: clusterResource.MaintenanceWindow.IsEnabled,
			StartTime: clusterResource.MaintenanceWindow.StartTime.ValueStringPointer(),
		}

		if !clusterResource.MaintenanceWindow.StartDay.IsNull() && !clusterResource.MaintenanceWindow.StartDay.IsUnknown() {
			cluster.MaintenanceWindow.StartDay = utils.ToPointer(float64(*clusterResource.MaintenanceWindow.StartDay.ValueInt64Pointer()))
		}
	}

	if clusterResource.PgBouncer != nil {
		cluster.PgBouncer = &models.PgBouncer{}
		cluster.PgBouncer.IsEnabled = clusterResource.PgBouncer.IsEnabled
		if !clusterResource.PgBouncer.Settings.IsNull() {
			cluster.PgBouncer.Settings = &[]models.PgBouncerSettings{}
			for _, v := range clusterResource.PgBouncer.Settings.Elements() {
				name := v.(basetypes.ObjectValue).Attributes()["name"].(basetypes.StringValue)
				operation := v.(basetypes.ObjectValue).Attributes()["operation"].(basetypes.StringValue)
				value := v.(basetypes.ObjectValue).Attributes()["value"].(basetypes.StringValue)
				*cluster.PgBouncer.Settings = append(*cluster.PgBouncer.Settings,
					models.PgBouncerSettings{
						Name:      name.ValueStringPointer(),
						Operation: operation.ValueStringPointer(),
						Value:     value.ValueStringPointer(),
					},
				)
			}
		} else if clusterResource.PgBouncer.Settings.IsNull() {
			cluster.PgBouncer.Settings = &[]models.PgBouncerSettings{}
		}
	}

	tags := []commonApi.Tag{}
	for _, tag := range clusterResource.Tags {
		tags = append(tags, commonApi.Tag{
			Color:   tag.Color.ValueStringPointer(),
			TagId:   tag.TagId.ValueString(),
			TagName: tag.TagName.ValueString(),
		})
	}
	cluster.Tags = tags

	svAccIds, principalIds, err := c.buildRequestBah(ctx, clusterResource)
	if err != nil {
		return models.Cluster{}, err
	}

	cluster.ServiceAccountIds = svAccIds
	cluster.PeAllowedPrincipalIds = principalIds

	cluster.Tags = buildAPIReqAssignTags(clusterResource.Tags)

	if clusterResource.TransparentDataEncryption != nil {
		if !clusterResource.TransparentDataEncryption.KeyId.IsNull() {
			cluster.EncryptionKeyIdReq = clusterResource.TransparentDataEncryption.KeyId.ValueStringPointer()
		}
	}

	return cluster, nil
}

func (c *clusterResource) makeClusterForUpdate(ctx context.Context, clusterResource ClusterResourceModel) (*models.Cluster, error) {
	cluster, err := c.makeClusterForCreate(ctx, clusterResource)
	if err != nil {
		return nil, err
	}
	cluster.ClusterId = nil
	cluster.PgType = nil
	cluster.PgVersion = nil
	cluster.Provider = nil
	cluster.Region = nil
	cluster.EncryptionKeyIdReq = nil
	return &cluster, nil
}

func NewClusterResource() resource.Resource {
	return &clusterResource{}
}

func StringSliceToList(items []string) types.List {
	var eles []attr.Value
	for _, item := range items {
		eles = append(eles, types.StringValue(item))
	}

	return types.ListValueMust(types.StringType, eles)
}

func StringSliceToSet(items *[]string) types.Set {
	if items == nil {
		return types.SetNull(types.StringType)
	}

	var eles []attr.Value
	for _, item := range *items {
		eles = append(eles, types.StringValue(item))
	}

	return types.SetValueMust(types.StringType, eles)
}<|MERGE_RESOLUTION|>--- conflicted
+++ resolved
@@ -82,11 +82,8 @@
 	VolumeSnapshot                  types.Bool                         `tfsdk:"volume_snapshot_backup"`
 	Tags                            []commonTerraform.Tag              `tfsdk:"tags"`
 	ServiceName                     types.String                       `tfsdk:"service_name"`
-<<<<<<< HEAD
 	BackupScheduleTime              types.String                       `tfsdk:"backup_schedule_time"`
-=======
 	WalStorage                      *StorageResourceModel              `tfsdk:"wal_storage"`
->>>>>>> 4a868a57
 
 	Timeouts timeouts.Value `tfsdk:"timeouts"`
 }
@@ -581,11 +578,8 @@
 				Computed:            true,
 				PlanModifiers:       []planmodifier.String{stringplanmodifier.UseStateForUnknown()},
 			},
-<<<<<<< HEAD
 			"backup_schedule_time": ResourceBackupScheduleTime,
-=======
-			"wal_storage": resourceWal,
->>>>>>> 4a868a57
+			"wal_storage":          resourceWal,
 		},
 	}
 }
