--- conflicted
+++ resolved
@@ -963,10 +963,7 @@
 		}
 	}
 
-<<<<<<< HEAD
 	buildTFRsrcAssignTagsAs(&tfClusterResource.Tags, responseCluster.Tags)
-=======
-	buildTFRsrcAssignTagsAs(&tfClusterResource.Tags, &responseCluster.Tags)
 
 	if responseCluster.EncryptionKeyResp != nil {
 		tfClusterResource.TransparentDataEncryption = &TransparentDataEncryptionModel{}
@@ -974,7 +971,6 @@
 		tfClusterResource.TransparentDataEncryption.KeyName = types.StringValue(responseCluster.EncryptionKeyResp.KeyName)
 		tfClusterResource.TransparentDataEncryption.Status = types.StringValue(responseCluster.EncryptionKeyResp.Status)
 	}
->>>>>>> dbfbf6a1
 
 	return nil
 }
@@ -1224,27 +1220,4 @@
 	}
 
 	return types.SetValueMust(types.StringType, eles)
-}
-
-func buildTFRsrcAssignTagsAs(tfRsrcTags *[]commonTerraform.Tag, apiRespTags *[]commonApi.Tag) {
-	*tfRsrcTags = []commonTerraform.Tag{}
-	for _, v := range *apiRespTags {
-		*tfRsrcTags = append(*tfRsrcTags, commonTerraform.Tag{
-			TagId:   types.StringValue(v.TagId),
-			TagName: types.StringValue(v.TagName),
-			Color:   basetypes.NewStringPointerValue(v.Color),
-		})
-	}
-}
-
-func buildAPIReqAssignTags(tfRsrcTags []commonTerraform.Tag) []commonApi.Tag {
-	tags := []commonApi.Tag{}
-	for _, tag := range tfRsrcTags {
-		tags = append(tags, commonApi.Tag{
-			Color:   tag.Color.ValueStringPointer(),
-			TagId:   tag.TagId.ValueString(),
-			TagName: tag.TagName.ValueString(),
-		})
-	}
-	return tags
 }