--- conflicted
+++ resolved
@@ -74,13 +74,8 @@
 	PostGIS                    types.Bool                         `tfsdk:"post_gis"`
 	PgBouncer                  *PgBouncerModel                    `tfsdk:"pg_bouncer"`
 	Pause                      types.Bool                         `tfsdk:"pause"`
-<<<<<<< HEAD
-	Timeouts                   timeouts.Value                     `tfsdk:"timeouts"`
-	VolumeSnapshot             types.Bool                         `tfsdk:"volume_snapshot_backup"`
-=======
 	VolumeSnapshot             types.Bool                         `tfsdk:"volume_snapshot_backup"`
 	Timeouts                   timeouts.Value                     `tfsdk:"timeouts"`
->>>>>>> 34d6b6bf
 }
 
 type ClusterArchitectureResourceModel struct {
