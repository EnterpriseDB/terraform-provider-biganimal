package provider

import (
	"context"
	"errors"
	"fmt"
	"strings"
	"time"

	"github.com/EnterpriseDB/terraform-provider-biganimal/pkg/api"
	"github.com/EnterpriseDB/terraform-provider-biganimal/pkg/models"
	commonApi "github.com/EnterpriseDB/terraform-provider-biganimal/pkg/models/common/api"
	commonTerraform "github.com/EnterpriseDB/terraform-provider-biganimal/pkg/models/common/terraform"
	"github.com/EnterpriseDB/terraform-provider-biganimal/pkg/plan_modifier"
	"github.com/EnterpriseDB/terraform-provider-biganimal/pkg/utils"
	"github.com/hashicorp/terraform-plugin-framework-timeouts/resource/timeouts"
	"github.com/hashicorp/terraform-plugin-framework-validators/int64validator"
	"github.com/hashicorp/terraform-plugin-framework-validators/stringvalidator"
	"github.com/hashicorp/terraform-plugin-framework/attr"
	"github.com/hashicorp/terraform-plugin-framework/path"
	"github.com/hashicorp/terraform-plugin-framework/resource"
	"github.com/hashicorp/terraform-plugin-framework/resource/schema"
	"github.com/hashicorp/terraform-plugin-framework/resource/schema/boolplanmodifier"
	"github.com/hashicorp/terraform-plugin-framework/resource/schema/float64planmodifier"
	"github.com/hashicorp/terraform-plugin-framework/resource/schema/listplanmodifier"
	"github.com/hashicorp/terraform-plugin-framework/resource/schema/objectplanmodifier"
	"github.com/hashicorp/terraform-plugin-framework/resource/schema/planmodifier"
	"github.com/hashicorp/terraform-plugin-framework/resource/schema/setplanmodifier"
	"github.com/hashicorp/terraform-plugin-framework/resource/schema/stringplanmodifier"
	"github.com/hashicorp/terraform-plugin-framework/schema/validator"
	"github.com/hashicorp/terraform-plugin-framework/types"
	"github.com/hashicorp/terraform-plugin-framework/types/basetypes"
	"github.com/hashicorp/terraform-plugin-sdk/v2/helper/retry"
)

var (
	_ resource.Resource              = &clusterResource{}
	_ resource.ResourceWithConfigure = &clusterResource{}
)

type ClusterResourceModel struct {
	ID                         types.String                       `tfsdk:"id"`
	CspAuth                    types.Bool                         `tfsdk:"csp_auth"`
	Region                     types.String                       `tfsdk:"region"`
	InstanceType               types.String                       `tfsdk:"instance_type"`
	ReadOnlyConnections        types.Bool                         `tfsdk:"read_only_connections"`
	ResizingPvc                types.List                         `tfsdk:"resizing_pvc"`
	MetricsUrl                 *string                            `tfsdk:"metrics_url"`
	ClusterId                  *string                            `tfsdk:"cluster_id"`
	Phase                      *string                            `tfsdk:"phase"`
	ClusterArchitecture        *ClusterArchitectureResourceModel  `tfsdk:"cluster_architecture"`
	ConnectionUri              types.String                       `tfsdk:"connection_uri"`
	ClusterName                types.String                       `tfsdk:"cluster_name"`
	RoConnectionUri            types.String                       `tfsdk:"ro_connection_uri"`
	Storage                    *StorageResourceModel              `tfsdk:"storage"`
	PgConfig                   []PgConfigResourceModel            `tfsdk:"pg_config"`
	FirstRecoverabilityPointAt *string                            `tfsdk:"first_recoverability_point_at"`
	ProjectId                  string                             `tfsdk:"project_id"`
	LogsUrl                    *string                            `tfsdk:"logs_url"`
	BackupRetentionPeriod      types.String                       `tfsdk:"backup_retention_period"`
	ClusterType                *string                            `tfsdk:"cluster_type"`
	CloudProvider              types.String                       `tfsdk:"cloud_provider"`
	PgType                     types.String                       `tfsdk:"pg_type"`
	Password                   types.String                       `tfsdk:"password"`
	FarawayReplicaIds          types.Set                          `tfsdk:"faraway_replica_ids"`
	PgVersion                  types.String                       `tfsdk:"pg_version"`
	PrivateNetworking          types.Bool                         `tfsdk:"private_networking"`
	AllowedIpRanges            []AllowedIpRangesResourceModel     `tfsdk:"allowed_ip_ranges"`
	CreatedAt                  types.String                       `tfsdk:"created_at"`
	MaintenanceWindow          *commonTerraform.MaintenanceWindow `tfsdk:"maintenance_window"`
	ServiceAccountIds          types.Set                          `tfsdk:"service_account_ids"`
	PeAllowedPrincipalIds      types.Set                          `tfsdk:"pe_allowed_principal_ids"`
	SuperuserAccess            types.Bool                         `tfsdk:"superuser_access"`
	Pgvector                   types.Bool                         `tfsdk:"pgvector"`
	PostGIS                    types.Bool                         `tfsdk:"post_gis"`
	PgBouncer                  *PgBouncerModel                    `tfsdk:"pg_bouncer"`
	Pause                      types.Bool                         `tfsdk:"pause"`
	TransparentDataEncryption  *TransparentDataEncryptionModel    `tfsdk:"transparent_data_encryption"`

	Timeouts timeouts.Value `tfsdk:"timeouts"`
}

type ClusterArchitectureResourceModel struct {
	Id    string       `tfsdk:"id"`
	Name  types.String `tfsdk:"name"`
	Nodes int          `tfsdk:"nodes"`
}

type StorageResourceModel struct {
	VolumeType       types.String `tfsdk:"volume_type"`
	VolumeProperties types.String `tfsdk:"volume_properties"`
	Size             types.String `tfsdk:"size"`
	Iops             types.String `tfsdk:"iops"`
	Throughput       types.String `tfsdk:"throughput"`
}

type PgConfigResourceModel struct {
	Name  string `tfsdk:"name"`
	Value string `tfsdk:"value"`
}

type AllowedIpRangesResourceModel struct {
	CidrBlock   string       `tfsdk:"cidr_block"`
	Description types.String `tfsdk:"description"`
}

type PgBouncerModel struct {
	IsEnabled bool      `tfsdk:"is_enabled"`
	Settings  types.Set `tfsdk:"settings"`
}

type PgBouncerSettingsModel struct {
	Name      string `tfsdk:"name"`
	Operation string `tfsdk:"operation"`
	Value     string `tfsdk:"value"`
}

<<<<<<< HEAD
type TransparentDataEncryptionModel struct {
	KeyId   types.String `tfsdk:"key_id"`
	KeyName types.String `tfsdk:"key_name"`
	Status  types.String `tfsdk:"status"`
=======
func (c ClusterResourceModel) projectId() string {
	return c.ProjectId
}

func (c ClusterResourceModel) clusterId() string {
	return *c.ClusterId
}

type retryClusterResourceModel interface {
	projectId() string
	clusterId() string
>>>>>>> 8b8c3e55
}

type clusterResource struct {
	client *api.ClusterClient
}

func (c *clusterResource) Configure(ctx context.Context, req resource.ConfigureRequest, resp *resource.ConfigureResponse) {
	if req.ProviderData == nil {
		return
	}

	c.client = req.ProviderData.(*api.API).ClusterClient()
}

func (c *clusterResource) Metadata(ctx context.Context, req resource.MetadataRequest, resp *resource.MetadataResponse) {
	resp.TypeName = req.ProviderTypeName + "_cluster"
}

func (c *clusterResource) Schema(ctx context.Context, req resource.SchemaRequest, resp *resource.SchemaResponse) {
	resp.Schema = schema.Schema{
		MarkdownDescription: "The cluster resource is used to manage BigAnimal clusters. See [Creating a cluster](https://www.enterprisedb.com/docs/biganimal/latest/getting_started/creating_a_cluster/) for more details.",
		// using Blocks for backward compatible
		Blocks: map[string]schema.Block{
			"timeouts": timeouts.Block(ctx,
				timeouts.Opts{Create: true, Delete: true, Update: true},
			),
		},
		Attributes: map[string]schema.Attribute{
			"id": schema.StringAttribute{
				MarkdownDescription: "Cluster architecture. See [Supported cluster types](https://www.enterprisedb.com/docs/biganimal/latest/overview/02_high_availability/) for details.",
				Computed:            true,
				PlanModifiers:       []planmodifier.String{stringplanmodifier.UseStateForUnknown()},
			},
			"cluster_id": schema.StringAttribute{
				MarkdownDescription: "Cluster ID.",
				Computed:            true,
				PlanModifiers:       []planmodifier.String{stringplanmodifier.UseStateForUnknown()},
			},
			"cluster_architecture": schema.SingleNestedAttribute{
				Description: "Cluster architecture.",
				Required:    true,
				Attributes: map[string]schema.Attribute{
					"id": schema.StringAttribute{
						Description:   "Cluster architecture ID. For example, \"single\" or \"ha\".For Extreme High Availability clusters, please use the [biganimal_pgd](https://registry.terraform.io/providers/EnterpriseDB/biganimal/latest/docs/resources/pgd) resource.",
						Required:      true,
						PlanModifiers: []planmodifier.String{stringplanmodifier.UseStateForUnknown()},
					},
					"name": schema.StringAttribute{
						Description:   "Name.",
						Computed:      true,
						PlanModifiers: []planmodifier.String{stringplanmodifier.UseStateForUnknown()},
					},
					"nodes": schema.Float64Attribute{
						Description:   "Node count.",
						Required:      true,
						PlanModifiers: []planmodifier.Float64{float64planmodifier.UseStateForUnknown()},
					},
				},
			},
			"allowed_ip_ranges": schema.SetNestedAttribute{
				Description: "Allowed IP ranges.",
				Optional:    true,
				Computed:    true,
				NestedObject: schema.NestedAttributeObject{
					Attributes: map[string]schema.Attribute{
						"cidr_block": schema.StringAttribute{
							Description: "CIDR block",
							Required:    true,
						},
						"description": schema.StringAttribute{
							Description: "Description of CIDR block",
							Optional:    true,
						},
					},
				},
				PlanModifiers: []planmodifier.Set{setplanmodifier.UseStateForUnknown()},
			},
			"pg_config": schema.SetNestedAttribute{
				Description: "Database configuration parameters. See [Modifying database configuration parameters](https://www.enterprisedb.com/docs/biganimal/latest/using_cluster/03_modifying_your_cluster/05_db_configuration_parameters/) for details.",
				Optional:    true,
				NestedObject: schema.NestedAttributeObject{
					Attributes: map[string]schema.Attribute{
						"name": schema.StringAttribute{
							Description: "GUC name.",
							Required:    true,
						},
						"value": schema.StringAttribute{
							Description: "GUC value.",
							Required:    true,
						},
					},
				},
				PlanModifiers: []planmodifier.Set{setplanmodifier.UseStateForUnknown()},
			},
			"storage": schema.SingleNestedAttribute{
				Description: "Storage.",
				Required:    true,
				Attributes: map[string]schema.Attribute{
					"iops": schema.StringAttribute{
						Description:   "IOPS for the selected volume. It can be set to different values depending on your volume type and properties.",
						Optional:      true,
						Computed:      true,
						PlanModifiers: []planmodifier.String{stringplanmodifier.UseStateForUnknown()},
					},
					"size": schema.StringAttribute{
						Description:   "Size of the volume. It can be set to different values depending on your volume type and properties.",
						Required:      true,
						PlanModifiers: []planmodifier.String{stringplanmodifier.UseStateForUnknown()},
					},
					"throughput": schema.StringAttribute{
						Description:   "Throughput is automatically calculated by BigAnimal based on the IOPS input if it's not provided.",
						Optional:      true,
						Computed:      true,
						PlanModifiers: []planmodifier.String{stringplanmodifier.UseStateForUnknown()},
					},
					"volume_properties": schema.StringAttribute{
						Description: "Volume properties in accordance with the selected volume type.",
						Required:    true,
					},
					"volume_type": schema.StringAttribute{
						Description: "Volume type. For Azure: \"azurepremiumstorage\" or \"ultradisk\". For AWS: \"gp3\", \"io2\", org s \"io2-block-express\". For Google Cloud: only \"pd-ssd\".",
						Required:    true,
					},
				},
			},
			"connection_uri": schema.StringAttribute{
				MarkdownDescription: "Cluster connection URI.",
				Computed:            true,
				PlanModifiers:       []planmodifier.String{plan_modifier.CustomConnection()},
			},
			"cluster_name": schema.StringAttribute{
				MarkdownDescription: "Name of the cluster.",
				Required:            true,
			},
			"phase": schema.StringAttribute{
				MarkdownDescription: "Current phase of the cluster.",
				Computed:            true,
				PlanModifiers: []planmodifier.String{
					plan_modifier.CustomPhaseForUnknown(),
				},
			},
			"ro_connection_uri": schema.StringAttribute{
				MarkdownDescription: "Cluster read-only connection URI. Only available for high availability clusters.",
				Computed:            true,
				PlanModifiers:       []planmodifier.String{plan_modifier.CustomConnection()},
			},
			"project_id": schema.StringAttribute{
				MarkdownDescription: "BigAnimal Project ID.",
				Required:            true,
				Validators: []validator.String{
					ProjectIdValidator(),
				},
			},
			"logs_url": schema.StringAttribute{
				MarkdownDescription: "The URL to find the logs of this cluster.",
				Computed:            true,
				PlanModifiers:       []planmodifier.String{stringplanmodifier.UseStateForUnknown()},
			},
			"backup_retention_period": schema.StringAttribute{
				MarkdownDescription: "Backup retention period. For example, \"7d\", \"2w\", or \"3m\".",
				Optional:            true,
				Computed:            true,
				Validators: []validator.String{
					BackupRetentionPeriodValidator(),
				},
				PlanModifiers: []planmodifier.String{stringplanmodifier.UseStateForUnknown()},
			},
			"cluster_type": schema.StringAttribute{
				MarkdownDescription: "Type of the cluster. For example, \"cluster\" for biganimal_cluster resources, or \"faraway_replica\" for biganimal_faraway_replica resources.",
				Computed:            true,
				PlanModifiers:       []planmodifier.String{stringplanmodifier.UseStateForUnknown()},
			},
			"cloud_provider": schema.StringAttribute{
				Description: "Cloud provider. For example, \"aws\", \"azure\", \"gcp\" or \"bah:aws\", \"bah:gcp\".",
				Required:    true,
			},
			"pg_type": schema.StringAttribute{
				MarkdownDescription: "Postgres type. For example, \"epas\", \"pgextended\", or \"postgres\".",
				Required:            true,
				Validators: []validator.String{
					stringvalidator.OneOf("epas", "pgextended", "postgres"),
				},
			},
			"first_recoverability_point_at": schema.StringAttribute{
				MarkdownDescription: "Earliest backup recover time.",
				Computed:            true,
				PlanModifiers:       []planmodifier.String{stringplanmodifier.UseStateForUnknown()},
			},
			"faraway_replica_ids": schema.SetAttribute{
				Computed:      true,
				PlanModifiers: []planmodifier.Set{setplanmodifier.UseStateForUnknown()},
				ElementType:   types.StringType,
			},
			"pg_version": schema.StringAttribute{
				MarkdownDescription: "Postgres version. See [Supported Postgres types and versions](https://www.enterprisedb.com/docs/biganimal/latest/overview/05_database_version_policy/#supported-postgres-types-and-versions) for supported Postgres types and versions.",
				Required:            true,
			},
			"private_networking": schema.BoolAttribute{
				MarkdownDescription: "Is private networking enabled.",
				Optional:            true,
			},
			"password": schema.StringAttribute{
				MarkdownDescription: "Password for the user edb_admin. It must be 12 characters or more.",
				Required:            true,
			},
			"created_at": schema.StringAttribute{
				MarkdownDescription: "Cluster creation time.",
				Computed:            true,
				PlanModifiers:       []planmodifier.String{stringplanmodifier.UseStateForUnknown()},
			},
			"region": schema.StringAttribute{
				MarkdownDescription: "Region to deploy the cluster. See [Supported regions](https://www.enterprisedb.com/docs/biganimal/latest/overview/03a_region_support/) for supported regions.",
				Required:            true,
			},
			"instance_type": schema.StringAttribute{
				MarkdownDescription: "Instance type. For example, \"azure:Standard_D2s_v3\", \"aws:c5.large\" or \"gcp:e2-highcpu-4\".",
				Required:            true,
			},
			"read_only_connections": schema.BoolAttribute{
				MarkdownDescription: "Is read only connection enabled.",
				Optional:            true,
			},
			"resizing_pvc": schema.ListAttribute{
				MarkdownDescription: "Resizing PVC.",
				Computed:            true,
				PlanModifiers:       []planmodifier.List{listplanmodifier.UseStateForUnknown()},
				ElementType:         types.StringType,
			},
			"metrics_url": schema.StringAttribute{
				MarkdownDescription: "The URL to find the metrics of this cluster.",
				Computed:            true,
				PlanModifiers:       []planmodifier.String{stringplanmodifier.UseStateForUnknown()},
			},
			"csp_auth": schema.BoolAttribute{
				MarkdownDescription: "Is authentication handled by the cloud service provider. Available for AWS only, See [Authentication](https://www.enterprisedb.com/docs/biganimal/latest/getting_started/creating_a_cluster/#authentication) for details.",
				Optional:            true,
				Computed:            true,
				PlanModifiers:       []planmodifier.Bool{boolplanmodifier.UseStateForUnknown()},
			},
			"maintenance_window": schema.SingleNestedAttribute{
				MarkdownDescription: "Custom maintenance window.",
				Optional:            true,
				Computed:            true,
				PlanModifiers: []planmodifier.Object{
					plan_modifier.MaintenanceWindowForUnknown(),
				},
				Attributes: map[string]schema.Attribute{
					"is_enabled": schema.BoolAttribute{
						MarkdownDescription: "Is maintenance window enabled.",
						Required:            true,
					},
					"start_day": schema.Int64Attribute{
						MarkdownDescription: "The day of week, 0 represents Sunday, 1 is Monday, and so on.",
						Optional:            true,
						Computed:            true,
						Validators: []validator.Int64{
							int64validator.Between(0, 6),
						},
					},
					"start_time": schema.StringAttribute{
						MarkdownDescription: "Start time. \"hh:mm\", for example: \"23:59\".",
						Optional:            true,
						Computed:            true,
						Validators: []validator.String{
							startTimeValidator(),
						},
					},
				},
			},
			"service_account_ids": schema.SetAttribute{
				MarkdownDescription: "A Google Cloud Service Account is used for logs. If you leave this blank, then you will be unable to access log details for this cluster. Required when cluster is deployed on BigAnimal's cloud account.",
				Optional:            true,
				Computed:            true,
				ElementType:         types.StringType,
				PlanModifiers:       []planmodifier.Set{setplanmodifier.UseStateForUnknown()},
			},

			"pe_allowed_principal_ids": schema.SetAttribute{
				MarkdownDescription: "Cloud provider subscription/account ID, need to be specified when cluster is deployed on BigAnimal's cloud account.",
				Optional:            true,
				Computed:            true,
				ElementType:         types.StringType,
				PlanModifiers:       []planmodifier.Set{setplanmodifier.UseStateForUnknown()},
			},

			"superuser_access": schema.BoolAttribute{
				MarkdownDescription: "Enable to grant superuser access to the edb_admin role.",
				Optional:            true,
				Computed:            true,
			},
			"pgvector": schema.BoolAttribute{
				MarkdownDescription: "Is pgvector extension enabled. Adds support for vector storage and vector similarity search to Postgres.",
				Optional:            true,
				Computed:            true,
				PlanModifiers:       []planmodifier.Bool{boolplanmodifier.UseStateForUnknown()},
			},
			"post_gis": schema.BoolAttribute{
				MarkdownDescription: "Is postGIS extension enabled. PostGIS extends the capabilities of the PostgreSQL relational database by adding support storing, indexing and querying geographic data.",
				Optional:            true,
				Computed:            true,
				PlanModifiers:       []planmodifier.Bool{boolplanmodifier.UseStateForUnknown()},
			},
			"pg_bouncer": schema.SingleNestedAttribute{
				MarkdownDescription: "Pg bouncer.",
				Optional:            true,
				Computed:            true,
				PlanModifiers: []planmodifier.Object{
					plan_modifier.CustomPgBouncer(),
				},
				Attributes: map[string]schema.Attribute{
					"is_enabled": schema.BoolAttribute{
						MarkdownDescription: "Is pg bouncer enabled.",
						Required:            true,
					},
					"settings": schema.SetNestedAttribute{
						Description: "PgBouncer Configuration Settings.",
						Optional:    true,
						Computed:    true,
						NestedObject: schema.NestedAttributeObject{
							Attributes: map[string]schema.Attribute{
								"name": schema.StringAttribute{
									Description: "Name.",
									Required:    true,
								},
								"operation": schema.StringAttribute{
									Description: "Operation.",
									Required:    true,
									Validators: []validator.String{
										stringvalidator.OneOf("read-write", "read-only"),
									},
								},
								"value": schema.StringAttribute{
									Description: "Value.",
									Required:    true,
								},
							},
						},
					},
				},
			},
			"pause": schema.BoolAttribute{
				MarkdownDescription: "Pause cluster. If true it will put the cluster on pause and set the phase as paused, if false it will resume the cluster and set the phase as healthy. " +
					"Pausing a cluster allows you to save on compute costs without losing data or cluster configuration settings. " +
					"While paused, clusters aren't upgraded or patched, but changes are applied when the cluster resumes. " +
					"Pausing a high availability cluster shuts down all cluster nodes",
				Optional:      true,
				PlanModifiers: []planmodifier.Bool{boolplanmodifier.UseStateForUnknown()},
			},
			"transparent_data_encryption": schema.SingleNestedAttribute{
				MarkdownDescription: "Transparent Data Encryption (TDE) key",
				Optional:            true,
				Computed:            true,
				PlanModifiers: []planmodifier.Object{
					objectplanmodifier.UseStateForUnknown(),
				},
				Attributes: map[string]schema.Attribute{
					"key_id": schema.StringAttribute{
						MarkdownDescription: "Transparent Data Encryption (TDE) key ID.",
						Required:            true,
						PlanModifiers: []planmodifier.String{
							stringplanmodifier.UseStateForUnknown(),
						},
					},
					"key_name": schema.StringAttribute{
						MarkdownDescription: "Key name.",
						Computed:            true,
						PlanModifiers: []planmodifier.String{
							stringplanmodifier.UseStateForUnknown(),
						},
					},
					"status": schema.StringAttribute{
						MarkdownDescription: "Status.",
						Computed:            true,
					},
				},
			},
		},
	}
}

func (c *clusterResource) Create(ctx context.Context, req resource.CreateRequest, resp *resource.CreateResponse) {
	// Retrieve values from plan
	var config ClusterResourceModel
	diags := req.Config.Get(ctx, &config)
	resp.Diagnostics.Append(diags...)
	if resp.Diagnostics.HasError() {
		return
	}

	clusterModel, err := c.makeClusterForCreate(ctx, config)
	if err != nil {
		if !appendDiagFromBAErr(err, &resp.Diagnostics) {
			resp.Diagnostics.AddError("Error creating cluster", err.Error())
		}
		return
	}

	clusterId, err := c.client.Create(ctx, config.ProjectId, clusterModel)
	if err != nil {
		if !appendDiagFromBAErr(err, &resp.Diagnostics) {
			resp.Diagnostics.AddError("Error creating cluster API request", err.Error())
		}
		return
	}

	config.ClusterId = &clusterId

	timeout, diagnostics := config.Timeouts.Create(ctx, time.Minute*60)
	resp.Diagnostics.Append(diagnostics...)
	if resp.Diagnostics.HasError() {
		return
	}

	if err := ensureClusterIsHealthy(ctx, c.client, config, timeout); err != nil {
		if !appendDiagFromBAErr(err, &resp.Diagnostics) {
			resp.Diagnostics.AddError("Error waiting for the cluster is ready ", err.Error())
		}
		return
	}

	if config.Pause.ValueBool() {
		_, err = c.client.ClusterPause(ctx, config.ProjectId, *config.ClusterId)
		if err != nil {
			if !appendDiagFromBAErr(err, &resp.Diagnostics) {
				resp.Diagnostics.AddError("Error pausing cluster API request", err.Error())
			}
			return
		}

		if err := ensureClusterIsPaused(ctx, c.client, config, timeout); err != nil {
			if !appendDiagFromBAErr(err, &resp.Diagnostics) {
				resp.Diagnostics.AddError("Error waiting for the cluster to pause", err.Error())
			}
			return
		}
	}

	if err := readCluster(ctx, c.client, &config); err != nil {
		if !appendDiagFromBAErr(err, &resp.Diagnostics) {
			resp.Diagnostics.AddError("Error reading cluster", err.Error())
		}
		return
	}

	resp.Diagnostics.Append(resp.State.Set(ctx, config)...)
}

func (c *clusterResource) Read(ctx context.Context, req resource.ReadRequest, resp *resource.ReadResponse) {
	var state ClusterResourceModel
	diags := req.State.Get(ctx, &state)
	resp.Diagnostics.Append(diags...)
	if resp.Diagnostics.HasError() {
		return
	}

	if err := readCluster(ctx, c.client, &state); err != nil {
		if !appendDiagFromBAErr(err, &resp.Diagnostics) {
			resp.Diagnostics.AddError("Error reading cluster", err.Error())
		}
		return
	}

	resp.Diagnostics.Append(resp.State.Set(ctx, state)...)
}

func (c *clusterResource) Update(ctx context.Context, req resource.UpdateRequest, resp *resource.UpdateResponse) {
	var plan ClusterResourceModel

	timeout, diagnostics := plan.Timeouts.Update(ctx, time.Minute*60)
	resp.Diagnostics.Append(diagnostics...)

	diags := req.Plan.Get(ctx, &plan)
	resp.Diagnostics.Append(diags...)
	if resp.Diagnostics.HasError() {
		return
	}

	var state ClusterResourceModel
	diags = req.State.Get(ctx, &state)
	resp.Diagnostics.Append(diags...)
	if resp.Diagnostics.HasError() {
		return
	}

	// cluster = pause,   tf pause = true, it will error and say you will need to set pause = false to update
	// cluster = pause,   tf pause = false, it will resume then update
	// cluster = healthy, tf pause = true, it will update then pause
	// cluster = healthy, tf pause = false, it will update
	if *state.Phase != models.PHASE_HEALTHY && *state.Phase != models.PHASE_PAUSED {
		resp.Diagnostics.AddError("Cluster not ready please wait", "Cluster not ready for update operation please wait")
		return
	}

	if *state.Phase == models.PHASE_PAUSED {
		if plan.Pause.ValueBool() {
			resp.Diagnostics.AddError("Error cannot update paused cluster", "cannot update paused cluster, please set pause = false to resume cluster")
			return
		}

		if !plan.Pause.ValueBool() {
			_, err := c.client.ClusterResume(ctx, plan.ProjectId, *plan.ClusterId)
			if err != nil {
				if !appendDiagFromBAErr(err, &resp.Diagnostics) {
					resp.Diagnostics.AddError("Error resuming cluster API request", err.Error())
				}
				return
			}

			if err := ensureClusterIsHealthy(ctx, c.client, plan, timeout); err != nil {
				if !appendDiagFromBAErr(err, &resp.Diagnostics) {
					resp.Diagnostics.AddError("Error waiting for the cluster is ready ", err.Error())
				}
				return
			}
		}
	}

	clusterModel, err := c.makeClusterForUpdate(ctx, plan)
	if err != nil {
		if !appendDiagFromBAErr(err, &resp.Diagnostics) {
			resp.Diagnostics.AddError("Error updating cluster", err.Error())
		}
		return
	}

	_, err = c.client.Update(ctx, clusterModel, plan.ProjectId, *plan.ClusterId)
	if err != nil {
		if !appendDiagFromBAErr(err, &resp.Diagnostics) {
			resp.Diagnostics.AddError("Error updating cluster API request", err.Error())
		}
		return
	}

	// sleep after update operation as API can incorrectly respond with healthy state when checking the phase
	// this is possibly a bug in the API
	time.Sleep(20 * time.Second)

	if err := ensureClusterIsHealthy(ctx, c.client, plan, timeout); err != nil {
		if !appendDiagFromBAErr(err, &resp.Diagnostics) {
			resp.Diagnostics.AddError("Error waiting for the cluster is ready ", err.Error())
		}
		return
	}

	if plan.Pause.ValueBool() {
		_, err = c.client.ClusterPause(ctx, plan.ProjectId, *plan.ClusterId)
		if err != nil {
			if !appendDiagFromBAErr(err, &resp.Diagnostics) {
				resp.Diagnostics.AddError("Error pausing cluster API request", err.Error())
			}
			return
		}

		if err := ensureClusterIsPaused(ctx, c.client, plan, timeout); err != nil {
			if !appendDiagFromBAErr(err, &resp.Diagnostics) {
				resp.Diagnostics.AddError("Error waiting for the cluster to pause", err.Error())
			}
			return
		}
	}

	if err := readCluster(ctx, c.client, &plan); err != nil {
		if !appendDiagFromBAErr(err, &resp.Diagnostics) {
			resp.Diagnostics.AddError("Error reading cluster", err.Error())
		}
		return
	}

	resp.Diagnostics.Append(resp.State.Set(ctx, plan)...)
}

func (c *clusterResource) Delete(ctx context.Context, req resource.DeleteRequest, resp *resource.DeleteResponse) {
	var state ClusterResourceModel
	diags := req.State.Get(ctx, &state)
	resp.Diagnostics.Append(diags...)
	if resp.Diagnostics.HasError() {
		return
	}

	err := c.client.Delete(ctx, state.ProjectId, *state.ClusterId)
	if err != nil {
		if !appendDiagFromBAErr(err, &resp.Diagnostics) {
			resp.Diagnostics.AddError("Error deleting cluster", err.Error())
		}
		return
	}
}

func (c *clusterResource) ImportState(ctx context.Context, req resource.ImportStateRequest, resp *resource.ImportStateResponse) {
	idParts := strings.Split(req.ID, "/")
	if len(idParts) != 2 || idParts[0] == "" || idParts[1] == "" {
		resp.Diagnostics.AddError(
			"Unexpected Import Identifier",
			fmt.Sprintf("Expected import identifier with format: project_id/cluster_id. Got: %q", req.ID),
		)
		return
	}

	resp.Diagnostics.Append(resp.State.SetAttribute(ctx, path.Root("project_id"), idParts[0])...)
	resp.Diagnostics.Append(resp.State.SetAttribute(ctx, path.Root("cluster_id"), idParts[1])...)
}

func readCluster(ctx context.Context, client *api.ClusterClient, tfClusterResource *ClusterResourceModel) error {
	responseCluster, err := client.Read(ctx, tfClusterResource.ProjectId, *tfClusterResource.ClusterId)
	if err != nil {
		return err
	}

	connection, err := client.ConnectionString(ctx, tfClusterResource.ProjectId, *tfClusterResource.ClusterId)
	if err != nil {
		return err
	}

	tfClusterResource.ID = types.StringValue(fmt.Sprintf("%s/%s", tfClusterResource.ProjectId, *tfClusterResource.ClusterId))
	tfClusterResource.ClusterId = responseCluster.ClusterId
	tfClusterResource.ClusterName = types.StringPointerValue(responseCluster.ClusterName)
	tfClusterResource.ClusterType = responseCluster.ClusterType
	tfClusterResource.Phase = responseCluster.Phase
	tfClusterResource.CloudProvider = types.StringValue(responseCluster.Provider.CloudProviderId)
	tfClusterResource.ClusterArchitecture = &ClusterArchitectureResourceModel{
		Id:    responseCluster.ClusterArchitecture.ClusterArchitectureId,
		Nodes: responseCluster.ClusterArchitecture.Nodes,
		Name:  types.StringValue(responseCluster.ClusterArchitecture.ClusterArchitectureName),
	}
	tfClusterResource.Region = types.StringValue(responseCluster.Region.Id)
	tfClusterResource.InstanceType = types.StringValue(responseCluster.InstanceType.InstanceTypeId)
	tfClusterResource.Storage = &StorageResourceModel{
		VolumeType:       types.StringPointerValue(responseCluster.Storage.VolumeTypeId),
		VolumeProperties: types.StringPointerValue(responseCluster.Storage.VolumePropertiesId),
		Size:             types.StringPointerValue(responseCluster.Storage.Size),
		Iops:             types.StringPointerValue(responseCluster.Storage.Iops),
		Throughput:       types.StringPointerValue(responseCluster.Storage.Throughput),
	}
	tfClusterResource.ResizingPvc = StringSliceToList(responseCluster.ResizingPvc)
	tfClusterResource.ReadOnlyConnections = types.BoolPointerValue(responseCluster.ReadOnlyConnections)
	tfClusterResource.ConnectionUri = types.StringPointerValue(&connection.PgUri)
	tfClusterResource.RoConnectionUri = types.StringPointerValue(&connection.ReadOnlyPgUri)
	tfClusterResource.CspAuth = types.BoolPointerValue(responseCluster.CSPAuth)
	tfClusterResource.LogsUrl = responseCluster.LogsUrl
	tfClusterResource.MetricsUrl = responseCluster.MetricsUrl
	tfClusterResource.BackupRetentionPeriod = types.StringPointerValue(responseCluster.BackupRetentionPeriod)
	tfClusterResource.PgVersion = types.StringValue(responseCluster.PgVersion.PgVersionId)
	tfClusterResource.PgType = types.StringValue(responseCluster.PgType.PgTypeId)
	tfClusterResource.FarawayReplicaIds = StringSliceToSet(responseCluster.FarawayReplicaIds)
	tfClusterResource.PrivateNetworking = types.BoolPointerValue(responseCluster.PrivateNetworking)
	tfClusterResource.SuperuserAccess = types.BoolPointerValue(responseCluster.SuperuserAccess)
	if responseCluster.Extensions != nil {
		for _, v := range *responseCluster.Extensions {
			if v.Enabled && v.ExtensionId == "pgvector" {
				tfClusterResource.Pgvector = types.BoolValue(true)
				break
			}
			if v.Enabled && v.ExtensionId == "postgis" {
				tfClusterResource.PostGIS = types.BoolValue(true)
				break
			}
		}
	}

	if responseCluster.FirstRecoverabilityPointAt != nil {
		firstPointAt := responseCluster.FirstRecoverabilityPointAt.String()
		tfClusterResource.FirstRecoverabilityPointAt = &firstPointAt
	}

	// pgConfig. If tf resource pg config elem matches with api response pg config elem then add the elem to tf resource pg config
	newPgConfig := []PgConfigResourceModel{}
	if configs := responseCluster.PgConfig; configs != nil {
		for _, tfCRPgConfig := range tfClusterResource.PgConfig {
			for _, apiConfig := range *configs {
				if tfCRPgConfig.Name == apiConfig.Name {
					newPgConfig = append(newPgConfig, PgConfigResourceModel{
						Name:  apiConfig.Name,
						Value: apiConfig.Value,
					})
				}
			}
		}
	}

	if len(newPgConfig) > 0 {
		tfClusterResource.PgConfig = newPgConfig
	}

	tfClusterResource.AllowedIpRanges = []AllowedIpRangesResourceModel{}
	if allowedIpRanges := responseCluster.AllowedIpRanges; allowedIpRanges != nil {
		for _, ipRange := range *allowedIpRanges {
			tfClusterResource.AllowedIpRanges = append(tfClusterResource.AllowedIpRanges, AllowedIpRangesResourceModel{
				CidrBlock:   ipRange.CidrBlock,
				Description: types.StringValue(ipRange.Description),
			})
		}
	}

	if pt := responseCluster.CreatedAt; pt != nil {
		tfClusterResource.CreatedAt = types.StringValue(pt.String())
	}

	if responseCluster.MaintenanceWindow != nil {
		tfClusterResource.MaintenanceWindow = &commonTerraform.MaintenanceWindow{
			IsEnabled: responseCluster.MaintenanceWindow.IsEnabled,
			StartDay:  types.Int64PointerValue(utils.ToPointer(int64(*responseCluster.MaintenanceWindow.StartDay))),
			StartTime: types.StringPointerValue(responseCluster.MaintenanceWindow.StartTime),
		}
	}

	if responseCluster.PeAllowedPrincipalIds != nil {
		tfClusterResource.PeAllowedPrincipalIds = StringSliceToSet(utils.ToValue(&responseCluster.PeAllowedPrincipalIds))
	}

	if responseCluster.ServiceAccountIds != nil {
		tfClusterResource.ServiceAccountIds = StringSliceToSet(utils.ToValue(&responseCluster.ServiceAccountIds))
	}

	if responseCluster.PgBouncer != nil {
		tfClusterResource.PgBouncer = &PgBouncerModel{}
		*tfClusterResource.PgBouncer = PgBouncerModel{
			IsEnabled: responseCluster.PgBouncer.IsEnabled,
		}

		settingsElemType := map[string]attr.Type{"name": types.StringType, "operation": types.StringType, "value": types.StringType}
		elem := basetypes.NewObjectValueMust(settingsElemType, map[string]attr.Value{
			"name":      basetypes.NewStringValue(""),
			"operation": basetypes.NewStringValue(""),
			"value":     basetypes.NewStringValue(""),
		})

		if !responseCluster.PgBouncer.IsEnabled {
			tfClusterResource.PgBouncer.Settings = basetypes.NewSetNull(elem.Type(ctx))
		} else if responseCluster.PgBouncer.IsEnabled &&
			responseCluster.PgBouncer.Settings != nil &&
			len(*responseCluster.PgBouncer.Settings) == 0 {
			tfClusterResource.PgBouncer.Settings = basetypes.NewSetNull(elem.Type(ctx))
		} else if responseCluster.PgBouncer.Settings != nil && len(*responseCluster.PgBouncer.Settings) > 0 {
			settings := []attr.Value{}

			for _, v := range *responseCluster.PgBouncer.Settings {
				object := basetypes.NewObjectValueMust(settingsElemType, map[string]attr.Value{
					"name":      basetypes.NewStringValue(*v.Name),
					"operation": basetypes.NewStringValue(*v.Operation),
					"value":     basetypes.NewStringValue(*v.Value),
				})
				settings = append(settings, object)
			}
			tfClusterResource.PgBouncer.Settings = basetypes.NewSetValueMust(elem.Type(ctx), settings)
		}
	}

	if responseCluster.EncryptionKey != nil {
		tfClusterResource.TransparentDataEncryption.KeyId = types.StringValue(responseCluster.EncryptionKey.KeyId)
		tfClusterResource.TransparentDataEncryption.KeyName = types.StringValue(responseCluster.EncryptionKey.KeyName)
		tfClusterResource.TransparentDataEncryption.Status = types.StringValue(responseCluster.EncryptionKey.Status)
	}

	return nil
}

func ensureClusterIsHealthy(ctx context.Context, client *api.ClusterClient, cluster retryClusterResourceModel, timeout time.Duration) error {
	return retry.RetryContext(
		ctx,
		timeout,
		func() *retry.RetryError {
			resp, err := client.Read(ctx, cluster.projectId(), cluster.clusterId())
			if err != nil {
				return retry.NonRetryableError(err)
			}

			if !resp.IsHealthy() {
				return retry.RetryableError(errors.New("cluster not yet ready"))
			}
			return nil
		})
}

func ensureClusterIsPaused(ctx context.Context, client *api.ClusterClient, cluster retryClusterResourceModel, timeout time.Duration) error {
	return retry.RetryContext(
		ctx,
		timeout,
		func() *retry.RetryError {
			resp, err := client.Read(ctx, cluster.projectId(), cluster.clusterId())
			if err != nil {
				return retry.NonRetryableError(err)
			}

			if *resp.Phase != models.PHASE_PAUSED {
				return retry.RetryableError(errors.New("cluster not yet paused"))
			}
			return nil
		})
}

func (c *clusterResource) makeClusterForCreate(ctx context.Context, clusterResource ClusterResourceModel) (models.Cluster, error) {
	clusterModel, err := c.generateGenericClusterModel(ctx, clusterResource)
	if err != nil {
		return models.Cluster{}, err
	}
	return clusterModel, nil
}

func (c *clusterResource) buildRequestBah(ctx context.Context, clusterResourceModel ClusterResourceModel) (svAccIds, principalIds *[]string, err error) {
	// If there is an existing Principal Account Id for that Region, use that one.
	pids, err := c.client.GetPeAllowedPrincipalIds(ctx, clusterResourceModel.ProjectId, clusterResourceModel.CloudProvider.ValueString(), clusterResourceModel.Region.ValueString())
	if err != nil {
		return nil, nil, err
	}
	principalIds = utils.ToPointer(pids.Data)

	// If there is no existing value, user should provide one
	if principalIds != nil && len(*principalIds) == 0 {
		// Here, we prefer to create a non-nil zero length slice, because we need empty JSON array
		// while encoding JSON objects
		// For more info, please visit https://github.com/golang/go/wiki/CodeReviewComments#declaring-empty-slices
		plist := []string{}
		for _, peId := range clusterResourceModel.PeAllowedPrincipalIds.Elements() {
			plist = append(plist, peId.(basetypes.StringValue).ValueString())
		}

		principalIds = utils.ToPointer(plist)
	}

	if clusterResourceModel.CloudProvider.ValueString() == "bah:gcp" {
		// If there is an existing Service Account Id for that Region, use that one.
		sids, _ := c.client.GetServiceAccountIds(ctx, clusterResourceModel.ProjectId, clusterResourceModel.CloudProvider.ValueString(), clusterResourceModel.Region.ValueString())
		svAccIds = utils.ToPointer(sids.Data)

		// If there is no existing value, user should provide one
		if svAccIds != nil && len(*svAccIds) == 0 {
			// Here, we prefer to create a non-nil zero length slice, because we need empty JSON array
			// while encoding JSON objects.
			// For more info, please visit https://github.com/golang/go/wiki/CodeReviewComments#declaring-empty-slices
			slist := []string{}
			for _, saId := range clusterResourceModel.ServiceAccountIds.Elements() {
				slist = append(slist, saId.(basetypes.StringValue).ValueString())
			}

			svAccIds = utils.ToPointer(slist)
		}
	}
	return
}

func (c *clusterResource) generateGenericClusterModel(ctx context.Context, clusterResource ClusterResourceModel) (models.Cluster, error) {
	cluster := models.Cluster{
		ClusterName: clusterResource.ClusterName.ValueStringPointer(),
		Password:    clusterResource.Password.ValueStringPointer(),
		ClusterArchitecture: &models.Architecture{
			ClusterArchitectureId: clusterResource.ClusterArchitecture.Id,
			Nodes:                 clusterResource.ClusterArchitecture.Nodes,
		},
		Provider: &models.Provider{CloudProviderId: clusterResource.CloudProvider.ValueString()},
		Region:   &models.Region{Id: clusterResource.Region.ValueString()},
		Storage: &models.Storage{
			VolumePropertiesId: clusterResource.Storage.VolumeProperties.ValueStringPointer(),
			VolumeTypeId:       clusterResource.Storage.VolumeType.ValueStringPointer(),
			Iops:               clusterResource.Storage.Iops.ValueStringPointer(),
			Size:               clusterResource.Storage.Size.ValueStringPointer(),
			Throughput:         clusterResource.Storage.Throughput.ValueStringPointer(),
		},
		InstanceType:          &models.InstanceType{InstanceTypeId: clusterResource.InstanceType.ValueString()},
		PgType:                &models.PgType{PgTypeId: clusterResource.PgType.ValueString()},
		PgVersion:             &models.PgVersion{PgVersionId: clusterResource.PgVersion.ValueString()},
		CSPAuth:               clusterResource.CspAuth.ValueBoolPointer(),
		PrivateNetworking:     clusterResource.PrivateNetworking.ValueBoolPointer(),
		ReadOnlyConnections:   clusterResource.ReadOnlyConnections.ValueBoolPointer(),
		BackupRetentionPeriod: clusterResource.BackupRetentionPeriod.ValueStringPointer(),
		SuperuserAccess:       clusterResource.SuperuserAccess.ValueBoolPointer(),
		EncryptionKey: &models.EncryptionKey{
			KeyId: clusterResource.TransparentDataEncryption.KeyId.ValueString(),
		},
	}

	cluster.Extensions = &[]models.ClusterExtension{}
	if clusterResource.Pgvector.ValueBool() {
		*cluster.Extensions = append(*cluster.Extensions, models.ClusterExtension{Enabled: true, ExtensionId: "pgvector"})
	}

	if clusterResource.PostGIS.ValueBool() {
		*cluster.Extensions = append(*cluster.Extensions, models.ClusterExtension{Enabled: true, ExtensionId: "postgis"})
	}

	allowedIpRanges := []models.AllowedIpRange{}
	for _, ipRange := range clusterResource.AllowedIpRanges {
		allowedIpRanges = append(allowedIpRanges, models.AllowedIpRange{
			CidrBlock:   ipRange.CidrBlock,
			Description: ipRange.Description.ValueString(),
		})
	}
	cluster.AllowedIpRanges = &allowedIpRanges

	configs := []models.KeyValue{}
	for _, model := range clusterResource.PgConfig {
		configs = append(configs, models.KeyValue{
			Name:  model.Name,
			Value: model.Value,
		})
	}
	cluster.PgConfig = &configs

	if clusterResource.MaintenanceWindow != nil {
		cluster.MaintenanceWindow = &commonApi.MaintenanceWindow{
			IsEnabled: clusterResource.MaintenanceWindow.IsEnabled,
			StartTime: clusterResource.MaintenanceWindow.StartTime.ValueStringPointer(),
		}

		if !clusterResource.MaintenanceWindow.StartDay.IsNull() && !clusterResource.MaintenanceWindow.StartDay.IsUnknown() {
			cluster.MaintenanceWindow.StartDay = utils.ToPointer(float64(*clusterResource.MaintenanceWindow.StartDay.ValueInt64Pointer()))
		}
	}

	if clusterResource.PgBouncer != nil {
		cluster.PgBouncer = &models.PgBouncer{}
		cluster.PgBouncer.IsEnabled = clusterResource.PgBouncer.IsEnabled
		if !clusterResource.PgBouncer.Settings.IsNull() {
			cluster.PgBouncer.Settings = &[]models.PgBouncerSettings{}
			for _, v := range clusterResource.PgBouncer.Settings.Elements() {
				name := v.(basetypes.ObjectValue).Attributes()["name"].(basetypes.StringValue)
				operation := v.(basetypes.ObjectValue).Attributes()["operation"].(basetypes.StringValue)
				value := v.(basetypes.ObjectValue).Attributes()["value"].(basetypes.StringValue)
				*cluster.PgBouncer.Settings = append(*cluster.PgBouncer.Settings,
					models.PgBouncerSettings{
						Name:      name.ValueStringPointer(),
						Operation: operation.ValueStringPointer(),
						Value:     value.ValueStringPointer(),
					},
				)
			}
		} else if clusterResource.PgBouncer.Settings.IsNull() {
			cluster.PgBouncer.Settings = &[]models.PgBouncerSettings{}
		}
	}

	svAccIds, principalIds, err := c.buildRequestBah(ctx, clusterResource)
	if err != nil {
		return models.Cluster{}, err
	}

	cluster.ServiceAccountIds = svAccIds
	cluster.PeAllowedPrincipalIds = principalIds

	return cluster, nil
}

func (c *clusterResource) makeClusterForUpdate(ctx context.Context, clusterResource ClusterResourceModel) (*models.Cluster, error) {
	cluster, err := c.makeClusterForCreate(ctx, clusterResource)
	if err != nil {
		return nil, err
	}
	cluster.ClusterId = nil
	cluster.PgType = nil
	cluster.PgVersion = nil
	cluster.Provider = nil
	cluster.Region = nil
	return &cluster, nil
}

func NewClusterResource() resource.Resource {
	return &clusterResource{}
}

func StringSliceToList(items []string) types.List {
	var eles []attr.Value
	for _, item := range items {
		eles = append(eles, types.StringValue(item))
	}

	return types.ListValueMust(types.StringType, eles)
}

func StringSliceToSet(items *[]string) types.Set {
	if items == nil {
		return types.SetNull(types.StringType)
	}

	var eles []attr.Value
	for _, item := range *items {
		eles = append(eles, types.StringValue(item))
	}

	return types.SetValueMust(types.StringType, eles)
}<|MERGE_RESOLUTION|>--- conflicted
+++ resolved
@@ -115,12 +115,12 @@
 	Value     string `tfsdk:"value"`
 }
 
-<<<<<<< HEAD
 type TransparentDataEncryptionModel struct {
 	KeyId   types.String `tfsdk:"key_id"`
 	KeyName types.String `tfsdk:"key_name"`
 	Status  types.String `tfsdk:"status"`
-=======
+}
+
 func (c ClusterResourceModel) projectId() string {
 	return c.ProjectId
 }
@@ -132,7 +132,6 @@
 type retryClusterResourceModel interface {
 	projectId() string
 	clusterId() string
->>>>>>> 8b8c3e55
 }
 
 type clusterResource struct {
