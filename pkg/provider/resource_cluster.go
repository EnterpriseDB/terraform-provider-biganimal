--- conflicted
+++ resolved
@@ -74,11 +74,7 @@
 	RestoreClusterId           *string                            `tfsdk:"restore_cluster_id"`
 	RestorePoint               types.String                       `tfsdk:"restore_point"`
 	Pgvector                   types.Bool                         `tfsdk:"pgvector"`
-<<<<<<< HEAD
-	MostRecent                 types.Bool                         `tfsdk:"most_recent"`
-=======
 	PgBouncer                  *PgBouncerModel                    `tfsdk:"pg_bouncer"`
->>>>>>> 55fc063e
 
 	Timeouts timeouts.Value `tfsdk:"timeouts"`
 }
