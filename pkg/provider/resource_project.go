--- conflicted
+++ resolved
@@ -2,10 +2,6 @@
 
 import (
 	"context"
-<<<<<<< HEAD
-
-=======
->>>>>>> 3e069679
 	"github.com/hashicorp/terraform-plugin-framework/path"
 
 	"github.com/EnterpriseDB/terraform-provider-biganimal/pkg/api"
@@ -16,10 +12,6 @@
 	"github.com/hashicorp/terraform-plugin-framework/resource/schema/planmodifier"
 	"github.com/hashicorp/terraform-plugin-framework/resource/schema/setplanmodifier"
 	"github.com/hashicorp/terraform-plugin-framework/resource/schema/stringplanmodifier"
-<<<<<<< HEAD
-	"github.com/hashicorp/terraform-plugin-framework/types"
-=======
->>>>>>> 3e069679
 )
 
 type projectResource struct {
@@ -38,11 +30,7 @@
 			"Please visit [Connecting your cloud](https://www.enterprisedb.com/docs/biganimal/latest/getting_started/02_connecting_to_your_cloud/) for more details.",
 		Attributes: map[string]schema.Attribute{
 			"id": schema.StringAttribute{
-<<<<<<< HEAD
-				MarkdownDescription: "Project ID of the project.",
-=======
 				MarkdownDescription: "Resource ID of the project.",
->>>>>>> 3e069679
 				Computed:            true,
 				PlanModifiers: []planmodifier.String{
 					stringplanmodifier.UseStateForUnknown(),
@@ -68,11 +56,7 @@
 				},
 			},
 			"cluster_count": schema.Int64Attribute{
-<<<<<<< HEAD
-				MarkdownDescription: "User Count of the project.",
-=======
 				MarkdownDescription: "Cluster Count of the project.",
->>>>>>> 3e069679
 				Computed:            true,
 				PlanModifiers: []planmodifier.Int64{
 					int64planmodifier.UseStateForUnknown(),
@@ -114,20 +98,12 @@
 }
 
 // Configure adds the provider configured client to the data source.
-<<<<<<< HEAD
-func (r *projectResource) Configure(_ context.Context, req resource.ConfigureRequest, _ *resource.ConfigureResponse) {
-=======
 func (p *projectResource) Configure(_ context.Context, req resource.ConfigureRequest, _ *resource.ConfigureResponse) {
->>>>>>> 3e069679
 	if req.ProviderData == nil {
 		return
 	}
 
-<<<<<<< HEAD
-	r.client = req.ProviderData.(*api.API).ProjectClient()
-=======
 	p.client = req.ProviderData.(*api.API).ProjectClient()
->>>>>>> 3e069679
 }
 
 type cloudProvider struct {
@@ -136,44 +112,6 @@
 }
 
 type Project struct {
-<<<<<<< HEAD
-	ID             types.String    `tfsdk:"id"`
-	ProjectID      types.String    `tfsdk:"project_id"`
-	ProjectName    types.String    `tfsdk:"project_name"`
-	UserCount      types.Int64     `tfsdk:"user_count"`
-	ClusterCount   types.Int64     `tfsdk:"cluster_count"`
-	CloudProviders []cloudProvider `tfsdk:"cloud_providers"`
-}
-
-// Create creates the resource and sets the initial Terraform state.
-func (p projectResource) Create(ctx context.Context, req resource.CreateRequest, resp *resource.CreateResponse) {
-	var config Project
-	diags := req.Config.Get(ctx, &config)
-	resp.Diagnostics.Append(diags...)
-	if resp.Diagnostics.HasError() {
-		return
-	}
-
-	projectId, err := p.client.Create(ctx, config.ProjectName.ValueString())
-	if err != nil {
-		resp.Diagnostics.AddError("Error creating project", "Could not create project, unexpected error: "+err.Error())
-		return
-	}
-
-	project, err := p.client.Read(ctx, projectId)
-	if err != nil {
-		resp.Diagnostics.AddError("Error reading project", "Could not read project, unexpected error: "+err.Error())
-		return
-	}
-
-	config.ID = types.StringValue(project.ProjectId)
-	config.ProjectID = types.StringValue(project.ProjectId)
-	config.ProjectName = types.StringValue(project.ProjectName)
-	config.UserCount = types.Int64Value(int64(project.UserCount))
-	config.ClusterCount = types.Int64Value(int64(project.ClusterCount))
-	config.CloudProviders = []cloudProvider{}
-
-=======
 	ID             *string         `tfsdk:"id"`
 	ProjectID      *string         `tfsdk:"project_id"`
 	ProjectName    *string         `tfsdk:"project_name"`
@@ -215,7 +153,6 @@
 		})
 	}
 
->>>>>>> 3e069679
 	diags = resp.State.Set(ctx, &config)
 	resp.Diagnostics.Append(diags...)
 	if resp.Diagnostics.HasError() {
@@ -232,28 +169,12 @@
 		return
 	}
 
-<<<<<<< HEAD
-	project, err := p.client.Read(ctx, state.ID.ValueString())
-=======
 	project, err := p.client.Read(ctx, *state.ID)
->>>>>>> 3e069679
 	if err != nil {
 		resp.Diagnostics.AddError("Error reading project", "Could not read project, unexpected error: "+err.Error())
 		return
 	}
 
-<<<<<<< HEAD
-	state.ProjectName = types.StringValue(project.ProjectName)
-	state.UserCount = types.Int64Value(int64(project.UserCount))
-	state.ClusterCount = types.Int64Value(int64(project.ClusterCount))
-	if cps := project.CloudProviders; cps != nil {
-		for _, provider := range cps {
-			state.CloudProviders = append(state.CloudProviders, cloudProvider{
-				CloudProviderId:   provider.CloudProviderId,
-				CloudProviderName: provider.CloudProviderName,
-			})
-		}
-=======
 	state.ProjectID = &project.ProjectId
 	state.ProjectName = &project.ProjectName
 	state.UserCount = &project.UserCount
@@ -264,7 +185,6 @@
 			CloudProviderId:   provider.CloudProviderId,
 			CloudProviderName: provider.CloudProviderName,
 		})
->>>>>>> 3e069679
 	}
 
 	diags = resp.State.Set(ctx, &state)
@@ -283,19 +203,11 @@
 		return
 	}
 
-<<<<<<< HEAD
-	_, err := p.client.Update(ctx, plan.ID.ValueString(), plan.ProjectName.ValueString())
-=======
 	_, err := p.client.Update(ctx, *plan.ProjectID, *plan.ProjectName)
->>>>>>> 3e069679
 	if err != nil {
 		resp.Diagnostics.AddError("Error updating project", "Could not update project, unexpected error: "+err.Error())
 		return
 	}
-<<<<<<< HEAD
-
-	diags = resp.State.Set(ctx, &plan)
-=======
 
 	diags = resp.State.Set(ctx, &plan)
 	resp.Diagnostics.Append(diags...)
@@ -309,29 +221,12 @@
 	// Retrieve values from state
 	var state Project
 	diags := req.State.Get(ctx, &state)
->>>>>>> 3e069679
-	resp.Diagnostics.Append(diags...)
-	if resp.Diagnostics.HasError() {
-		return
-	}
-<<<<<<< HEAD
-}
-
-// Delete deletes the resource and removes the Terraform state on success.
-func (p projectResource) Delete(ctx context.Context, req resource.DeleteRequest, resp *resource.DeleteResponse) {
-	// Retrieve values from state
-	var state Project
-	diags := req.State.Get(ctx, &state)
-	resp.Diagnostics.Append(diags...)
-	if resp.Diagnostics.HasError() {
-		return
-	}
-
-	if err := p.client.Delete(ctx, state.ID.ValueString()); err != nil {
-=======
+	resp.Diagnostics.Append(diags...)
+	if resp.Diagnostics.HasError() {
+		return
+	}
 
 	if err := p.client.Delete(ctx, *state.ProjectID); err != nil {
->>>>>>> 3e069679
 		resp.Diagnostics.AddError("Error deleting project", "Could not delete project, unexpected error: "+err.Error())
 		return
 	}
