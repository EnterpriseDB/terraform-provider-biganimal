package provider

import (
	"context"
	"errors"
	"fmt"
	"strings"
	"time"

	"github.com/EnterpriseDB/terraform-provider-biganimal/pkg/api"
	"github.com/EnterpriseDB/terraform-provider-biganimal/pkg/models"
	"github.com/EnterpriseDB/terraform-provider-biganimal/pkg/utils"
	"github.com/hashicorp/terraform-plugin-framework-timeouts/resource/timeouts"
	"github.com/hashicorp/terraform-plugin-framework/path"
	"github.com/hashicorp/terraform-plugin-framework/resource"
	"github.com/hashicorp/terraform-plugin-framework/resource/schema"
	"github.com/hashicorp/terraform-plugin-framework/resource/schema/boolplanmodifier"
	"github.com/hashicorp/terraform-plugin-framework/resource/schema/float64planmodifier"
	"github.com/hashicorp/terraform-plugin-framework/resource/schema/listplanmodifier"
	"github.com/hashicorp/terraform-plugin-framework/resource/schema/objectplanmodifier"
	"github.com/hashicorp/terraform-plugin-framework/resource/schema/planmodifier"
	"github.com/hashicorp/terraform-plugin-framework/resource/schema/setplanmodifier"
	"github.com/hashicorp/terraform-plugin-framework/resource/schema/stringplanmodifier"
	"github.com/hashicorp/terraform-plugin-framework/schema/validator"
	"github.com/hashicorp/terraform-plugin-framework/types"
	"github.com/hashicorp/terraform-plugin-framework/types/basetypes"
	"github.com/hashicorp/terraform-plugin-sdk/v2/helper/retry"
)

type FAReplicaResource struct {
	client *api.ClusterClient
}

type FAReplicaResourceModel struct {
<<<<<<< HEAD
	ID                        types.String                    `tfsdk:"id"`
	CspAuth                   types.Bool                      `tfsdk:"csp_auth"`
	Region                    types.String                    `tfsdk:"region"`
	InstanceType              types.String                    `tfsdk:"instance_type"`
	ResizingPvc               types.List                      `tfsdk:"resizing_pvc"`
	MetricsUrl                *string                         `tfsdk:"metrics_url"`
	ClusterId                 *string                         `tfsdk:"cluster_id"`
	ReplicaSourceClusterId    *string                         `tfsdk:"source_cluster_id"`
	Phase                     *string                         `tfsdk:"phase"`
	ConnectionUri             types.String                    `tfsdk:"connection_uri"`
	ClusterName               types.String                    `tfsdk:"cluster_name"`
	Storage                   *StorageResourceModel           `tfsdk:"storage"`
	PgConfig                  []PgConfigResourceModel         `tfsdk:"pg_config"`
	ProjectId                 string                          `tfsdk:"project_id"`
	LogsUrl                   *string                         `tfsdk:"logs_url"`
	BackupRetentionPeriod     types.String                    `tfsdk:"backup_retention_period"`
	PrivateNetworking         types.Bool                      `tfsdk:"private_networking"`
	AllowedIpRanges           []AllowedIpRangesResourceModel  `tfsdk:"allowed_ip_ranges"`
	CreatedAt                 types.String                    `tfsdk:"created_at"`
	ServiceAccountIds         types.Set                       `tfsdk:"service_account_ids"`
	PeAllowedPrincipalIds     types.Set                       `tfsdk:"pe_allowed_principal_ids"`
	TransparentDataEncryption *TransparentDataEncryptionModel `tfsdk:"transparent_data_encryption"`
	PgIdentity                types.String                    `tfsdk:"pg_identity"`
=======
	ID                     types.String                      `tfsdk:"id"`
	CspAuth                types.Bool                        `tfsdk:"csp_auth"`
	Region                 types.String                      `tfsdk:"region"`
	InstanceType           types.String                      `tfsdk:"instance_type"`
	ResizingPvc            types.List                        `tfsdk:"resizing_pvc"`
	MetricsUrl             *string                           `tfsdk:"metrics_url"`
	ClusterId              *string                           `tfsdk:"cluster_id"`
	ReplicaSourceClusterId *string                           `tfsdk:"source_cluster_id"`
	Phase                  *string                           `tfsdk:"phase"`
	ConnectionUri          types.String                      `tfsdk:"connection_uri"`
	ClusterName            types.String                      `tfsdk:"cluster_name"`
	Storage                *StorageResourceModel             `tfsdk:"storage"`
	PgConfig               []PgConfigResourceModel           `tfsdk:"pg_config"`
	ProjectId              string                            `tfsdk:"project_id"`
	LogsUrl                *string                           `tfsdk:"logs_url"`
	BackupRetentionPeriod  types.String                      `tfsdk:"backup_retention_period"`
	PrivateNetworking      types.Bool                        `tfsdk:"private_networking"`
	AllowedIpRanges        []AllowedIpRangesResourceModel    `tfsdk:"allowed_ip_ranges"`
	CreatedAt              types.String                      `tfsdk:"created_at"`
	ServiceAccountIds      types.Set                         `tfsdk:"service_account_ids"`
	PeAllowedPrincipalIds  types.Set                         `tfsdk:"pe_allowed_principal_ids"`
	ClusterArchitecture    *ClusterArchitectureResourceModel `tfsdk:"cluster_architecture"`
	ClusterType            *string                           `tfsdk:"cluster_type"`
	PgType                 types.String                      `tfsdk:"pg_type"`
	PgVersion              types.String                      `tfsdk:"pg_version"`
	CloudProvider          types.String                      `tfsdk:"cloud_provider"`
>>>>>>> 2b1c7625

	Timeouts timeouts.Value `tfsdk:"timeouts"`
}

func NewFAReplicaResource() resource.Resource {
	return &FAReplicaResource{}
}

func (r *FAReplicaResource) Schema(ctx context.Context, req resource.SchemaRequest, resp *resource.SchemaResponse) {
	resp.Schema = schema.Schema{
		MarkdownDescription: "The faraway replica resource is used to manage cluster faraway-replicas on different active regions in the cloud. See [Managing replicas](https://www.enterprisedb.com/docs/biganimal/latest/using_cluster/managing_replicas/) for more details.",
		Blocks: map[string]schema.Block{
			"timeouts": timeouts.Block(ctx,
				timeouts.Opts{Create: true, Delete: true, Update: true}),
		},
		Attributes: map[string]schema.Attribute{
			"id": schema.StringAttribute{
				Computed: true,
				PlanModifiers: []planmodifier.String{
					stringplanmodifier.UseStateForUnknown(),
				},
			},
			"allowed_ip_ranges": schema.SetNestedAttribute{
				Description: "Allowed IP ranges.",
				Optional:    true,
				Computed:    true,
				NestedObject: schema.NestedAttributeObject{
					Attributes: map[string]schema.Attribute{
						"cidr_block": schema.StringAttribute{
							Description: "CIDR block",
							Required:    true,
						},
						"description": schema.StringAttribute{
							Description: "Description of CIDR block",
							Required:    true,
						},
					},
				},
				PlanModifiers: []planmodifier.Set{
					setplanmodifier.UseStateForUnknown(),
				},
			},
			"backup_retention_period": schema.StringAttribute{
				Description: "Backup retention period. For example, \"7d\", \"2w\", or \"3m\".",
				Optional:    true,
				Validators: []validator.String{
					BackupRetentionPeriodValidator(),
				},
				PlanModifiers: []planmodifier.String{
					stringplanmodifier.UseStateForUnknown(),
				},
			},
			"csp_auth": schema.BoolAttribute{
				Description: "Is authentication handled by the cloud service provider.",
				Optional:    true,
				PlanModifiers: []planmodifier.Bool{
					boolplanmodifier.UseStateForUnknown(),
				},
			},
			"source_cluster_id": schema.StringAttribute{
				Description: "Source cluster ID.",
				Required:    true,
				PlanModifiers: []planmodifier.String{
					stringplanmodifier.UseStateForUnknown(),
				},
			},

			"cluster_name": schema.StringAttribute{
				Description: "Name of the faraway replica cluster.",
				Required:    true,
				PlanModifiers: []planmodifier.String{
					stringplanmodifier.UseStateForUnknown(),
				},
			},
			"created_at": schema.StringAttribute{
				Description: "Cluster creation time.",
				Computed:    true,
				PlanModifiers: []planmodifier.String{
					stringplanmodifier.UseStateForUnknown(),
				},
			},
			"instance_type": schema.StringAttribute{
				Description: "Instance type. For example, \"azure:Standard_D2s_v3\", \"aws:c5.large\" or \"gcp:e2-highcpu-4\".",
				Required:    true,
				PlanModifiers: []planmodifier.String{
					stringplanmodifier.UseStateForUnknown(),
				},
			},
			"logs_url": schema.StringAttribute{
				Description: "The URL to find the logs of this cluster.",
				Computed:    true,
				PlanModifiers: []planmodifier.String{
					stringplanmodifier.UseStateForUnknown(),
				},
			},
			"metrics_url": schema.StringAttribute{
				Description: "The URL to find the metrics of this cluster.",
				Computed:    true,
				PlanModifiers: []planmodifier.String{
					stringplanmodifier.UseStateForUnknown(),
				},
			},
			"cluster_id": schema.StringAttribute{
				Description: "Cluster ID.",
				Computed:    true,
				PlanModifiers: []planmodifier.String{
					stringplanmodifier.UseStateForUnknown(),
				},
			},
			"connection_uri": schema.StringAttribute{
				Description: "Cluster connection URI.",
				Computed:    true,
				PlanModifiers: []planmodifier.String{
					stringplanmodifier.UseStateForUnknown(),
				},
			},
			"pg_config": schema.SetNestedAttribute{
				Description: "Database configuration parameters.",
				Optional:    true,
				NestedObject: schema.NestedAttributeObject{
					Attributes: map[string]schema.Attribute{
						"name": schema.StringAttribute{
							Description: "GUC name.",
							Required:    true,
						},
						"value": schema.StringAttribute{
							Description: "GUC value.",
							Required:    true,
						},
					},
				},
				PlanModifiers: []planmodifier.Set{
					setplanmodifier.UseStateForUnknown(),
				},
			},
			"phase": schema.StringAttribute{
				Description: "Current phase of the cluster.",
				Computed:    true,
				PlanModifiers: []planmodifier.String{
					stringplanmodifier.UseStateForUnknown(),
				},
			},
			"private_networking": schema.BoolAttribute{
				Description: "Is private networking enabled.",
				Optional:    true,
				PlanModifiers: []planmodifier.Bool{
					boolplanmodifier.UseStateForUnknown(),
				},
			},
			"project_id": schema.StringAttribute{
				Description: "BigAnimal Project ID.",
				Optional:    true,
				Validators: []validator.String{
					ProjectIdValidator(),
				},
				PlanModifiers: []planmodifier.String{
					stringplanmodifier.UseStateForUnknown(),
				},
			},
			"region": schema.StringAttribute{
				Description: "Region to deploy the cluster. See [Supported regions](https://www.enterprisedb.com/docs/biganimal/latest/overview/03a_region_support/) for supported regions.",
				Required:    true,
				PlanModifiers: []planmodifier.String{
					stringplanmodifier.UseStateForUnknown(),
				},
			},
			"resizing_pvc": schema.ListAttribute{
				Description: "Resizing PVC.",
				Computed:    true,
				ElementType: types.StringType,
				PlanModifiers: []planmodifier.List{
					listplanmodifier.UseStateForUnknown(),
				},
			},
			"storage": schema.SingleNestedAttribute{
				Description: "Storage.",
				Required:    true,
				Attributes: map[string]schema.Attribute{
					"iops": schema.StringAttribute{
						Description: "IOPS for the selected volume.",
						Optional:    true,
						Computed:    true,
						PlanModifiers: []planmodifier.String{
							stringplanmodifier.UseStateForUnknown(),
						},
					},
					"size": schema.StringAttribute{
						Description: "Size of the volume.",
						Optional:    true,
						Computed:    true,
						PlanModifiers: []planmodifier.String{
							stringplanmodifier.UseStateForUnknown(),
						},
					},
					"throughput": schema.StringAttribute{
						Description: "Throughput.",
						Optional:    true,
						Computed:    true,
						PlanModifiers: []planmodifier.String{
							stringplanmodifier.UseStateForUnknown(),
						},
					},
					"volume_properties": schema.StringAttribute{
						Description: "Volume properties.",
						Required:    true,
					},
					"volume_type": schema.StringAttribute{
						Description: "Volume type.",
						Required:    true,
					},
				},
			},
			"service_account_ids": schema.SetAttribute{
				Description:   "A Google Cloud Service Account is used for logs. If you leave this blank, then you will be unable to access log details for this cluster. Required when cluster is deployed on BigAnimal's cloud account.",
				Optional:      true,
				Computed:      true,
				ElementType:   types.StringType,
				PlanModifiers: []planmodifier.Set{setplanmodifier.UseStateForUnknown()},
			},
			"pe_allowed_principal_ids": schema.SetAttribute{
				Description:   "Cloud provider subscription/account ID, need to be specified when cluster is deployed on BigAnimal's cloud account.",
				Optional:      true,
				Computed:      true,
				ElementType:   types.StringType,
				PlanModifiers: []planmodifier.Set{setplanmodifier.UseStateForUnknown()},
			},
<<<<<<< HEAD
			"transparent_data_encryption": schema.SingleNestedAttribute{
				MarkdownDescription: "Transparent Data Encryption (TDE) key",
				Optional:            true,
				Computed:            true,
				PlanModifiers: []planmodifier.Object{
					objectplanmodifier.UseStateForUnknown(),
				},
				Attributes: map[string]schema.Attribute{
					"key_id": schema.StringAttribute{
						MarkdownDescription: "Transparent Data Encryption (TDE) key ID.",
						Required:            true,
						PlanModifiers: []planmodifier.String{
							stringplanmodifier.UseStateForUnknown(),
						},
					},
					"key_name": schema.StringAttribute{
						MarkdownDescription: "Key name.",
						Computed:            true,
						PlanModifiers: []planmodifier.String{
							stringplanmodifier.UseStateForUnknown(),
						},
					},
					"status": schema.StringAttribute{
						MarkdownDescription: "Status.",
						Computed:            true,
					},
				},
			},
			"pg_identity": schema.StringAttribute{
				MarkdownDescription: "PG Identity required to grant key permissions to activate the cluster.",
				Computed:            true,
			},
=======
			"cluster_type": schema.StringAttribute{
				MarkdownDescription: "Type of the cluster. For example, \"cluster\" for biganimal_cluster resources, or \"faraway_replica\" for biganimal_faraway_replica resources.",
				Computed:            true,
				PlanModifiers:       []planmodifier.String{stringplanmodifier.UseStateForUnknown()},
			},
			"cluster_architecture": schema.SingleNestedAttribute{
				Description: "Cluster architecture.",
				Computed:    true,
				Attributes: map[string]schema.Attribute{
					"id": schema.StringAttribute{
						Description:   "Cluster architecture ID. For example, \"single\" or \"ha\".For Extreme High Availability clusters, please use the [biganimal_pgd](https://registry.terraform.io/providers/EnterpriseDB/biganimal/latest/docs/resources/pgd) resource.",
						Computed:      true,
						PlanModifiers: []planmodifier.String{stringplanmodifier.UseStateForUnknown()},
					},
					"name": schema.StringAttribute{
						Description:   "Name.",
						Computed:      true,
						PlanModifiers: []planmodifier.String{stringplanmodifier.UseStateForUnknown()},
					},
					"nodes": schema.Float64Attribute{
						Description:   "Node count.",
						Computed:      true,
						PlanModifiers: []planmodifier.Float64{float64planmodifier.UseStateForUnknown()},
					},
				},
			},
			"pg_version": schema.StringAttribute{
				MarkdownDescription: "Postgres version. See [Supported Postgres types and versions](https://www.enterprisedb.com/docs/biganimal/latest/overview/05_database_version_policy/#supported-postgres-types-and-versions) for supported Postgres types and versions.",
				Computed:            true,
			},
			"pg_type": schema.StringAttribute{
				MarkdownDescription: "Postgres type. For example, \"epas\", \"pgextended\", or \"postgres\".",
				Computed:            true,
			},
			"cloud_provider": schema.StringAttribute{
				Description: "Cloud provider. For example, \"aws\", \"azure\", \"gcp\" or \"bah:aws\", \"bah:gcp\".",
				Computed:    true,
			},
>>>>>>> 2b1c7625
		},
	}
}

func (r *FAReplicaResource) Configure(ctx context.Context, req resource.ConfigureRequest, resp *resource.ConfigureResponse) {
	if req.ProviderData == nil {
		return
	}

	r.client = req.ProviderData.(*api.API).ClusterClient()
}

func (r *FAReplicaResource) Metadata(ctx context.Context, req resource.MetadataRequest, resp *resource.MetadataResponse) {
	resp.TypeName = req.ProviderTypeName + "_faraway_replica"
}

func (r *FAReplicaResource) Create(ctx context.Context, req resource.CreateRequest, resp *resource.CreateResponse) {
	var config FAReplicaResourceModel
	diags := req.Config.Get(ctx, &config)
	resp.Diagnostics.Append(diags...)
	if resp.Diagnostics.HasError() {
		return
	}

	clusterModel, err := r.generateGenericFAReplicaModel(ctx, config)
	if err != nil {
		if !appendDiagFromBAErr(err, &resp.Diagnostics) {
			resp.Diagnostics.AddError("Error generating faraway-replica create request", err.Error())
		}
		return
	}

	clusterId, err := r.client.Create(ctx, config.ProjectId, clusterModel)
	if err != nil {
		if !appendDiagFromBAErr(err, &resp.Diagnostics) {
			resp.Diagnostics.AddError("Error creating cluster API request", err.Error())
		}
		return
	}

	config.ClusterId = &clusterId

	timeout, diagnostics := config.Timeouts.Create(ctx, time.Minute*60)
	resp.Diagnostics.Append(diagnostics...)
	if resp.Diagnostics.HasError() {
		return
	}

	if err := r.ensureClusterIsHealthy(ctx, config, timeout); err != nil {
		if !appendDiagFromBAErr(err, &resp.Diagnostics) {
			resp.Diagnostics.AddError("Error waiting for the cluster is ready ", err.Error())
		}
		return
	}

	if err := readFAReplica(ctx, r.client, &config); err != nil {
		if !appendDiagFromBAErr(err, &resp.Diagnostics) {
			resp.Diagnostics.AddError("Error reading cluster", err.Error())
		}
		return
	}

	resp.Diagnostics.Append(resp.State.Set(ctx, config)...)
}

func (r *FAReplicaResource) Read(ctx context.Context, req resource.ReadRequest, resp *resource.ReadResponse) {
	var state FAReplicaResourceModel
	diags := req.State.Get(ctx, &state)
	resp.Diagnostics.Append(diags...)
	if resp.Diagnostics.HasError() {
		return
	}

	if err := readFAReplica(ctx, r.client, &state); err != nil {
		if !appendDiagFromBAErr(err, &resp.Diagnostics) {
			resp.Diagnostics.AddError("Error reading faraway-replica", err.Error())
		}
		return
	}

	resp.Diagnostics.Append(resp.State.Set(ctx, state)...)
}

func (r *FAReplicaResource) Update(ctx context.Context, req resource.UpdateRequest, resp *resource.UpdateResponse) {
	var plan FAReplicaResourceModel

	timeout, diagnostics := plan.Timeouts.Update(ctx, time.Minute*60)
	resp.Diagnostics.Append(diagnostics...)

	diags := req.Plan.Get(ctx, &plan)
	resp.Diagnostics.Append(diags...)
	if resp.Diagnostics.HasError() {
		return
	}

	var state FAReplicaResourceModel
	diags = req.State.Get(ctx, &state)
	resp.Diagnostics.Append(diags...)
	if resp.Diagnostics.HasError() {
		return
	}

	fAReplicaModel, err := r.makeFaReplicaForUpdate(ctx, plan)
	if err != nil {
		if !appendDiagFromBAErr(err, &resp.Diagnostics) {
			resp.Diagnostics.AddError("Error updating faraway replica", err.Error())
		}
		return
	}

	_, err = r.client.Update(ctx, fAReplicaModel, plan.ProjectId, *plan.ClusterId)
	if err != nil {
		if !appendDiagFromBAErr(err, &resp.Diagnostics) {
			resp.Diagnostics.AddError("Error updating faraway replica API request", err.Error())
		}
		return
	}

	// sleep after update operation as API can incorrectly respond with healthy state when checking the phase
	// this is possibly a bug in the API
	time.Sleep(20 * time.Second)

	if err := r.ensureClusterIsHealthy(ctx, plan, timeout); err != nil {
		if !appendDiagFromBAErr(err, &resp.Diagnostics) {
			resp.Diagnostics.AddError("Error waiting faraway replica to be ready ", err.Error())
		}
		return
	}

	if err := readFAReplica(ctx, r.client, &plan); err != nil {
		if !appendDiagFromBAErr(err, &resp.Diagnostics) {
			resp.Diagnostics.AddError("Error reading faraway replica", err.Error())
		}
		return
	}

	resp.Diagnostics.Append(resp.State.Set(ctx, plan)...)
}

func (r *FAReplicaResource) Delete(ctx context.Context, req resource.DeleteRequest, resp *resource.DeleteResponse) {
	var state FAReplicaResourceModel
	diags := req.State.Get(ctx, &state)
	resp.Diagnostics.Append(diags...)
	if resp.Diagnostics.HasError() {
		return
	}

	err := r.client.Delete(ctx, state.ProjectId, *state.ClusterId)
	if err != nil {
		if !appendDiagFromBAErr(err, &resp.Diagnostics) {
			resp.Diagnostics.AddError("Error deleting faraway replica", err.Error())
		}
		return
	}
}

func (r FAReplicaResource) ImportState(ctx context.Context, req resource.ImportStateRequest, resp *resource.ImportStateResponse) {
	idParts := strings.Split(req.ID, "/")
	if len(idParts) != 2 || idParts[0] == "" || idParts[1] == "" {
		resp.Diagnostics.AddError(
			"Unexpected Import Identifier",
			fmt.Sprintf("Expected import identifier with format: project_id/cluster_id. Got: %q", req.ID),
		)
		return
	}

	resp.Diagnostics.Append(resp.State.SetAttribute(ctx, path.Root("project_id"), idParts[0])...)
	resp.Diagnostics.Append(resp.State.SetAttribute(ctx, path.Root("cluster_id"), idParts[1])...)
}

func readFAReplica(ctx context.Context, client *api.ClusterClient, fAReplicaResourceModel *FAReplicaResourceModel) error {
	apiCluster, err := client.Read(ctx, fAReplicaResourceModel.ProjectId, *fAReplicaResourceModel.ClusterId)
	if err != nil {
		return err
	}

	connection, err := client.ConnectionString(ctx, fAReplicaResourceModel.ProjectId, *fAReplicaResourceModel.ClusterId)
	if err != nil {
		return err
	}

	fAReplicaResourceModel.ID = types.StringValue(fmt.Sprintf("%s/%s", fAReplicaResourceModel.ProjectId, *fAReplicaResourceModel.ClusterId))
	fAReplicaResourceModel.ClusterId = apiCluster.ClusterId
	fAReplicaResourceModel.ClusterName = types.StringPointerValue(apiCluster.ClusterName)
	fAReplicaResourceModel.Phase = apiCluster.Phase
	fAReplicaResourceModel.Region = types.StringValue(apiCluster.Region.Id)
	fAReplicaResourceModel.InstanceType = types.StringValue(apiCluster.InstanceType.InstanceTypeId)
	fAReplicaResourceModel.Storage = &StorageResourceModel{
		VolumeType:       types.StringPointerValue(apiCluster.Storage.VolumeTypeId),
		VolumeProperties: types.StringPointerValue(apiCluster.Storage.VolumePropertiesId),
		Size:             types.StringPointerValue(apiCluster.Storage.Size),
		Iops:             types.StringPointerValue(apiCluster.Storage.Iops),
		Throughput:       types.StringPointerValue(apiCluster.Storage.Throughput),
	}
	fAReplicaResourceModel.ResizingPvc = StringSliceToList(apiCluster.ResizingPvc)
	fAReplicaResourceModel.ConnectionUri = types.StringPointerValue(&connection.PgUri)
	fAReplicaResourceModel.CspAuth = types.BoolPointerValue(apiCluster.CSPAuth)
	fAReplicaResourceModel.LogsUrl = apiCluster.LogsUrl
	fAReplicaResourceModel.MetricsUrl = apiCluster.MetricsUrl
	fAReplicaResourceModel.BackupRetentionPeriod = types.StringPointerValue(apiCluster.BackupRetentionPeriod)
	fAReplicaResourceModel.PrivateNetworking = types.BoolPointerValue(apiCluster.PrivateNetworking)
	fAReplicaResourceModel.ClusterArchitecture = &ClusterArchitectureResourceModel{
		Id:    apiCluster.ClusterArchitecture.ClusterArchitectureId,
		Nodes: apiCluster.ClusterArchitecture.Nodes,
		Name:  types.StringValue(apiCluster.ClusterArchitecture.ClusterArchitectureName),
	}
	fAReplicaResourceModel.ClusterType = apiCluster.ClusterType
	fAReplicaResourceModel.CloudProvider = types.StringValue(apiCluster.Provider.CloudProviderId)
	fAReplicaResourceModel.PgVersion = types.StringValue(apiCluster.PgVersion.PgVersionId)
	fAReplicaResourceModel.PgType = types.StringValue(apiCluster.PgType.PgTypeId)

	if apiCluster.PgIdentity != nil && *apiCluster.PgIdentity != "" {
		fAReplicaResourceModel.PgIdentity = types.StringValue(*apiCluster.PgIdentity)
	}

	// pgConfig. If tf resource pg config elem matches with api response pg config elem then add the elem to tf resource pg config
	newPgConfig := []PgConfigResourceModel{}
	if configs := apiCluster.PgConfig; configs != nil {
		for _, tfCRPgConfig := range fAReplicaResourceModel.PgConfig {
			for _, apiConfig := range *configs {
				if tfCRPgConfig.Name == apiConfig.Name {
					newPgConfig = append(newPgConfig, PgConfigResourceModel{
						Name:  apiConfig.Name,
						Value: apiConfig.Value,
					})
				}
			}
		}
	}

	if len(newPgConfig) > 0 {
		fAReplicaResourceModel.PgConfig = newPgConfig
	}

	fAReplicaResourceModel.AllowedIpRanges = []AllowedIpRangesResourceModel{}
	if allowedIpRanges := apiCluster.AllowedIpRanges; allowedIpRanges != nil {
		for _, ipRange := range *allowedIpRanges {
			fAReplicaResourceModel.AllowedIpRanges = append(fAReplicaResourceModel.AllowedIpRanges, AllowedIpRangesResourceModel{
				CidrBlock:   ipRange.CidrBlock,
				Description: types.StringValue(ipRange.Description),
			})
		}
	}

	if pt := apiCluster.CreatedAt; pt != nil {
		fAReplicaResourceModel.CreatedAt = types.StringValue(pt.String())
	}

	if apiCluster.PeAllowedPrincipalIds != nil {
		fAReplicaResourceModel.PeAllowedPrincipalIds = StringSliceToSet(utils.ToValue(&apiCluster.PeAllowedPrincipalIds))
	}

	if apiCluster.ServiceAccountIds != nil {
		fAReplicaResourceModel.ServiceAccountIds = StringSliceToSet(utils.ToValue(&apiCluster.ServiceAccountIds))
	}

	if apiCluster.EncryptionKey != nil {
		fAReplicaResourceModel.TransparentDataEncryption.KeyId = types.StringValue(apiCluster.EncryptionKey.KeyId)
		fAReplicaResourceModel.TransparentDataEncryption.KeyName = types.StringValue(apiCluster.EncryptionKey.KeyName)
		fAReplicaResourceModel.TransparentDataEncryption.Status = types.StringValue(apiCluster.EncryptionKey.Status)
	}

	return nil
}

func (r *FAReplicaResource) ensureClusterIsHealthy(ctx context.Context, cluster FAReplicaResourceModel, timeout time.Duration) error {
	return retry.RetryContext(
		ctx,
		timeout,
		func() *retry.RetryError {
			resp, err := r.client.Read(ctx, cluster.ProjectId, *cluster.ClusterId)
			if err != nil {
				return retry.NonRetryableError(err)
			}

			if !resp.IsHealthy() {
				return retry.RetryableError(errors.New("faraway-replica not yet ready"))
			}
			return nil
		})
}

func (r *FAReplicaResource) buildRequestBah(ctx context.Context, fAReplicaResourceModel FAReplicaResourceModel) (svAccIds, principalIds *[]string, err error) {
	sourceCluster, err := r.client.Read(ctx, fAReplicaResourceModel.ProjectId, *fAReplicaResourceModel.ReplicaSourceClusterId)
	if err != nil {
		return nil, nil, err
	}

	// If there is an existing Principal Account Id for that Region, use that one.
	pids, err := r.client.GetPeAllowedPrincipalIds(ctx, fAReplicaResourceModel.ProjectId, sourceCluster.Provider.CloudProviderId, fAReplicaResourceModel.Region.ValueString())
	if err != nil {
		return nil, nil, err
	}
	principalIds = utils.ToPointer(pids.Data)

	// If there is no existing value, user should provide one
	if principalIds != nil && len(*principalIds) == 0 {
		// Here, we prefer to create a non-nil zero length slice, because we need empty JSON array
		// while encoding JSON objects
		// For more info, please visit https://github.com/golang/go/wiki/CodeReviewComments#declaring-empty-slices
		plist := []string{}
		for _, peId := range fAReplicaResourceModel.PeAllowedPrincipalIds.Elements() {
			plist = append(plist, peId.(basetypes.StringValue).ValueString())
		}

		principalIds = utils.ToPointer(plist)
	}

	if sourceCluster.Provider.CloudProviderId == "bah:gcp" {
		// If there is an existing Service Account Id for that Region, use that one.
		sids, _ := r.client.GetServiceAccountIds(ctx, fAReplicaResourceModel.ProjectId, sourceCluster.Provider.CloudProviderId, fAReplicaResourceModel.Region.ValueString())
		svAccIds = utils.ToPointer(sids.Data)

		// If there is no existing value, user should provide one
		if svAccIds != nil && len(*svAccIds) == 0 {
			// Here, we prefer to create a non-nil zero length slice, because we need empty JSON array
			// while encoding JSON objects.
			// For more info, please visit https://github.com/golang/go/wiki/CodeReviewComments#declaring-empty-slices
			slist := []string{}
			for _, saId := range fAReplicaResourceModel.ServiceAccountIds.Elements() {
				slist = append(slist, saId.(basetypes.StringValue).ValueString())
			}

			svAccIds = utils.ToPointer(slist)
		}
	}
	return
}

func (r *FAReplicaResource) generateGenericFAReplicaModel(ctx context.Context, fAReplicaResourceModel FAReplicaResourceModel) (models.Cluster, error) {
	cluster := models.Cluster{
		ReplicaSourceClusterId: fAReplicaResourceModel.ReplicaSourceClusterId,
		ClusterName:            fAReplicaResourceModel.ClusterName.ValueStringPointer(),
		ClusterType:            utils.ToPointer("faraway_replica"),
		Region:                 &models.Region{Id: fAReplicaResourceModel.Region.ValueString()},
		Storage: &models.Storage{
			VolumePropertiesId: fAReplicaResourceModel.Storage.VolumeProperties.ValueStringPointer(),
			VolumeTypeId:       fAReplicaResourceModel.Storage.VolumeType.ValueStringPointer(),
			Iops:               fAReplicaResourceModel.Storage.Iops.ValueStringPointer(),
			Size:               fAReplicaResourceModel.Storage.Size.ValueStringPointer(),
			Throughput:         fAReplicaResourceModel.Storage.Throughput.ValueStringPointer(),
		},
		InstanceType:          &models.InstanceType{InstanceTypeId: fAReplicaResourceModel.InstanceType.ValueString()},
		CSPAuth:               fAReplicaResourceModel.CspAuth.ValueBoolPointer(),
		PrivateNetworking:     fAReplicaResourceModel.PrivateNetworking.ValueBoolPointer(),
		BackupRetentionPeriod: fAReplicaResourceModel.BackupRetentionPeriod.ValueStringPointer(),
	}

	allowedIpRanges := []models.AllowedIpRange{}
	for _, ipRange := range fAReplicaResourceModel.AllowedIpRanges {
		allowedIpRanges = append(allowedIpRanges, models.AllowedIpRange{
			CidrBlock:   ipRange.CidrBlock,
			Description: ipRange.Description.ValueString(),
		})
	}
	cluster.AllowedIpRanges = &allowedIpRanges

	configs := []models.KeyValue{}
	for _, model := range fAReplicaResourceModel.PgConfig {
		configs = append(configs, models.KeyValue{
			Name:  model.Name,
			Value: model.Value,
		})
	}
	cluster.PgConfig = &configs

	svAccIds, principalIds, err := r.buildRequestBah(ctx, fAReplicaResourceModel)
	if err != nil {
		return models.Cluster{}, err
	}

	cluster.ServiceAccountIds = svAccIds
	cluster.PeAllowedPrincipalIds = principalIds

	if fAReplicaResourceModel.TransparentDataEncryption != nil {
		cluster.EncryptionKey = &models.EncryptionKey{
			KeyId: fAReplicaResourceModel.TransparentDataEncryption.KeyId.ValueString(),
		}
	}

	return cluster, nil
}

func (r *FAReplicaResource) makeFaReplicaForUpdate(ctx context.Context, fAReplicaResourceModel FAReplicaResourceModel) (*models.Cluster, error) {
	fAReplicaModel, err := r.generateGenericFAReplicaModel(ctx, fAReplicaResourceModel)
	if err != nil {
		return nil, err
	}
	fAReplicaModel.Region = nil
	fAReplicaModel.ReplicaSourceClusterId = nil
	return &fAReplicaModel, nil
}<|MERGE_RESOLUTION|>--- conflicted
+++ resolved
@@ -32,58 +32,34 @@
 }
 
 type FAReplicaResourceModel struct {
-<<<<<<< HEAD
-	ID                        types.String                    `tfsdk:"id"`
-	CspAuth                   types.Bool                      `tfsdk:"csp_auth"`
-	Region                    types.String                    `tfsdk:"region"`
-	InstanceType              types.String                    `tfsdk:"instance_type"`
-	ResizingPvc               types.List                      `tfsdk:"resizing_pvc"`
-	MetricsUrl                *string                         `tfsdk:"metrics_url"`
-	ClusterId                 *string                         `tfsdk:"cluster_id"`
-	ReplicaSourceClusterId    *string                         `tfsdk:"source_cluster_id"`
-	Phase                     *string                         `tfsdk:"phase"`
-	ConnectionUri             types.String                    `tfsdk:"connection_uri"`
-	ClusterName               types.String                    `tfsdk:"cluster_name"`
-	Storage                   *StorageResourceModel           `tfsdk:"storage"`
-	PgConfig                  []PgConfigResourceModel         `tfsdk:"pg_config"`
-	ProjectId                 string                          `tfsdk:"project_id"`
-	LogsUrl                   *string                         `tfsdk:"logs_url"`
-	BackupRetentionPeriod     types.String                    `tfsdk:"backup_retention_period"`
-	PrivateNetworking         types.Bool                      `tfsdk:"private_networking"`
-	AllowedIpRanges           []AllowedIpRangesResourceModel  `tfsdk:"allowed_ip_ranges"`
-	CreatedAt                 types.String                    `tfsdk:"created_at"`
-	ServiceAccountIds         types.Set                       `tfsdk:"service_account_ids"`
-	PeAllowedPrincipalIds     types.Set                       `tfsdk:"pe_allowed_principal_ids"`
-	TransparentDataEncryption *TransparentDataEncryptionModel `tfsdk:"transparent_data_encryption"`
-	PgIdentity                types.String                    `tfsdk:"pg_identity"`
-=======
-	ID                     types.String                      `tfsdk:"id"`
-	CspAuth                types.Bool                        `tfsdk:"csp_auth"`
-	Region                 types.String                      `tfsdk:"region"`
-	InstanceType           types.String                      `tfsdk:"instance_type"`
-	ResizingPvc            types.List                        `tfsdk:"resizing_pvc"`
-	MetricsUrl             *string                           `tfsdk:"metrics_url"`
-	ClusterId              *string                           `tfsdk:"cluster_id"`
-	ReplicaSourceClusterId *string                           `tfsdk:"source_cluster_id"`
-	Phase                  *string                           `tfsdk:"phase"`
-	ConnectionUri          types.String                      `tfsdk:"connection_uri"`
-	ClusterName            types.String                      `tfsdk:"cluster_name"`
-	Storage                *StorageResourceModel             `tfsdk:"storage"`
-	PgConfig               []PgConfigResourceModel           `tfsdk:"pg_config"`
-	ProjectId              string                            `tfsdk:"project_id"`
-	LogsUrl                *string                           `tfsdk:"logs_url"`
-	BackupRetentionPeriod  types.String                      `tfsdk:"backup_retention_period"`
-	PrivateNetworking      types.Bool                        `tfsdk:"private_networking"`
-	AllowedIpRanges        []AllowedIpRangesResourceModel    `tfsdk:"allowed_ip_ranges"`
-	CreatedAt              types.String                      `tfsdk:"created_at"`
-	ServiceAccountIds      types.Set                         `tfsdk:"service_account_ids"`
-	PeAllowedPrincipalIds  types.Set                         `tfsdk:"pe_allowed_principal_ids"`
-	ClusterArchitecture    *ClusterArchitectureResourceModel `tfsdk:"cluster_architecture"`
-	ClusterType            *string                           `tfsdk:"cluster_type"`
-	PgType                 types.String                      `tfsdk:"pg_type"`
-	PgVersion              types.String                      `tfsdk:"pg_version"`
-	CloudProvider          types.String                      `tfsdk:"cloud_provider"`
->>>>>>> 2b1c7625
+	ID                        types.String                      `tfsdk:"id"`
+	CspAuth                   types.Bool                        `tfsdk:"csp_auth"`
+	Region                    types.String                      `tfsdk:"region"`
+	InstanceType              types.String                      `tfsdk:"instance_type"`
+	ResizingPvc               types.List                        `tfsdk:"resizing_pvc"`
+	MetricsUrl                *string                           `tfsdk:"metrics_url"`
+	ClusterId                 *string                           `tfsdk:"cluster_id"`
+	ReplicaSourceClusterId    *string                           `tfsdk:"source_cluster_id"`
+	Phase                     *string                           `tfsdk:"phase"`
+	ConnectionUri             types.String                      `tfsdk:"connection_uri"`
+	ClusterName               types.String                      `tfsdk:"cluster_name"`
+	Storage                   *StorageResourceModel             `tfsdk:"storage"`
+	PgConfig                  []PgConfigResourceModel           `tfsdk:"pg_config"`
+	ProjectId                 string                            `tfsdk:"project_id"`
+	LogsUrl                   *string                           `tfsdk:"logs_url"`
+	BackupRetentionPeriod     types.String                      `tfsdk:"backup_retention_period"`
+	PrivateNetworking         types.Bool                        `tfsdk:"private_networking"`
+	AllowedIpRanges           []AllowedIpRangesResourceModel    `tfsdk:"allowed_ip_ranges"`
+	CreatedAt                 types.String                      `tfsdk:"created_at"`
+	ServiceAccountIds         types.Set                         `tfsdk:"service_account_ids"`
+	PeAllowedPrincipalIds     types.Set                         `tfsdk:"pe_allowed_principal_ids"`
+	ClusterArchitecture       *ClusterArchitectureResourceModel `tfsdk:"cluster_architecture"`
+	ClusterType               *string                           `tfsdk:"cluster_type"`
+	PgType                    types.String                      `tfsdk:"pg_type"`
+	PgVersion                 types.String                      `tfsdk:"pg_version"`
+	CloudProvider             types.String                      `tfsdk:"cloud_provider"`
+	TransparentDataEncryption *TransparentDataEncryptionModel   `tfsdk:"transparent_data_encryption"`
+	PgIdentity                types.String                      `tfsdk:"pg_identity"`
 
 	Timeouts timeouts.Value `tfsdk:"timeouts"`
 }
@@ -310,7 +286,44 @@
 				ElementType:   types.StringType,
 				PlanModifiers: []planmodifier.Set{setplanmodifier.UseStateForUnknown()},
 			},
-<<<<<<< HEAD
+			"cluster_type": schema.StringAttribute{
+				MarkdownDescription: "Type of the cluster. For example, \"cluster\" for biganimal_cluster resources, or \"faraway_replica\" for biganimal_faraway_replica resources.",
+				Computed:            true,
+				PlanModifiers:       []planmodifier.String{stringplanmodifier.UseStateForUnknown()},
+			},
+			"cluster_architecture": schema.SingleNestedAttribute{
+				Description: "Cluster architecture.",
+				Computed:    true,
+				Attributes: map[string]schema.Attribute{
+					"id": schema.StringAttribute{
+						Description:   "Cluster architecture ID. For example, \"single\" or \"ha\".For Extreme High Availability clusters, please use the [biganimal_pgd](https://registry.terraform.io/providers/EnterpriseDB/biganimal/latest/docs/resources/pgd) resource.",
+						Computed:      true,
+						PlanModifiers: []planmodifier.String{stringplanmodifier.UseStateForUnknown()},
+					},
+					"name": schema.StringAttribute{
+						Description:   "Name.",
+						Computed:      true,
+						PlanModifiers: []planmodifier.String{stringplanmodifier.UseStateForUnknown()},
+					},
+					"nodes": schema.Float64Attribute{
+						Description:   "Node count.",
+						Computed:      true,
+						PlanModifiers: []planmodifier.Float64{float64planmodifier.UseStateForUnknown()},
+					},
+				},
+			},
+			"pg_version": schema.StringAttribute{
+				MarkdownDescription: "Postgres version. See [Supported Postgres types and versions](https://www.enterprisedb.com/docs/biganimal/latest/overview/05_database_version_policy/#supported-postgres-types-and-versions) for supported Postgres types and versions.",
+				Computed:            true,
+			},
+			"pg_type": schema.StringAttribute{
+				MarkdownDescription: "Postgres type. For example, \"epas\", \"pgextended\", or \"postgres\".",
+				Computed:            true,
+			},
+			"cloud_provider": schema.StringAttribute{
+				Description: "Cloud provider. For example, \"aws\", \"azure\", \"gcp\" or \"bah:aws\", \"bah:gcp\".",
+				Computed:    true,
+			},
 			"transparent_data_encryption": schema.SingleNestedAttribute{
 				MarkdownDescription: "Transparent Data Encryption (TDE) key",
 				Optional:            true,
@@ -343,46 +356,6 @@
 				MarkdownDescription: "PG Identity required to grant key permissions to activate the cluster.",
 				Computed:            true,
 			},
-=======
-			"cluster_type": schema.StringAttribute{
-				MarkdownDescription: "Type of the cluster. For example, \"cluster\" for biganimal_cluster resources, or \"faraway_replica\" for biganimal_faraway_replica resources.",
-				Computed:            true,
-				PlanModifiers:       []planmodifier.String{stringplanmodifier.UseStateForUnknown()},
-			},
-			"cluster_architecture": schema.SingleNestedAttribute{
-				Description: "Cluster architecture.",
-				Computed:    true,
-				Attributes: map[string]schema.Attribute{
-					"id": schema.StringAttribute{
-						Description:   "Cluster architecture ID. For example, \"single\" or \"ha\".For Extreme High Availability clusters, please use the [biganimal_pgd](https://registry.terraform.io/providers/EnterpriseDB/biganimal/latest/docs/resources/pgd) resource.",
-						Computed:      true,
-						PlanModifiers: []planmodifier.String{stringplanmodifier.UseStateForUnknown()},
-					},
-					"name": schema.StringAttribute{
-						Description:   "Name.",
-						Computed:      true,
-						PlanModifiers: []planmodifier.String{stringplanmodifier.UseStateForUnknown()},
-					},
-					"nodes": schema.Float64Attribute{
-						Description:   "Node count.",
-						Computed:      true,
-						PlanModifiers: []planmodifier.Float64{float64planmodifier.UseStateForUnknown()},
-					},
-				},
-			},
-			"pg_version": schema.StringAttribute{
-				MarkdownDescription: "Postgres version. See [Supported Postgres types and versions](https://www.enterprisedb.com/docs/biganimal/latest/overview/05_database_version_policy/#supported-postgres-types-and-versions) for supported Postgres types and versions.",
-				Computed:            true,
-			},
-			"pg_type": schema.StringAttribute{
-				MarkdownDescription: "Postgres type. For example, \"epas\", \"pgextended\", or \"postgres\".",
-				Computed:            true,
-			},
-			"cloud_provider": schema.StringAttribute{
-				Description: "Cloud provider. For example, \"aws\", \"azure\", \"gcp\" or \"bah:aws\", \"bah:gcp\".",
-				Computed:    true,
-			},
->>>>>>> 2b1c7625
 		},
 	}
 }
