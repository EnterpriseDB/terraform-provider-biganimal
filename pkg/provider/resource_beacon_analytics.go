package provider

import (
	"context"
	"errors"
	"fmt"
	"strings"
	"time"

	"github.com/EnterpriseDB/terraform-provider-biganimal/pkg/api"
	"github.com/EnterpriseDB/terraform-provider-biganimal/pkg/models"
	commonApi "github.com/EnterpriseDB/terraform-provider-biganimal/pkg/models/common/api"
	commonTerraform "github.com/EnterpriseDB/terraform-provider-biganimal/pkg/models/common/terraform"
	"github.com/EnterpriseDB/terraform-provider-biganimal/pkg/plan_modifier"
	"github.com/EnterpriseDB/terraform-provider-biganimal/pkg/utils"
	"github.com/hashicorp/terraform-plugin-framework-timeouts/resource/timeouts"
	"github.com/hashicorp/terraform-plugin-framework-validators/int64validator"
	"github.com/hashicorp/terraform-plugin-framework-validators/stringvalidator"
	"github.com/hashicorp/terraform-plugin-framework/attr"
	"github.com/hashicorp/terraform-plugin-framework/path"
	"github.com/hashicorp/terraform-plugin-framework/resource"
	"github.com/hashicorp/terraform-plugin-framework/resource/schema"
	"github.com/hashicorp/terraform-plugin-framework/resource/schema/boolplanmodifier"
	"github.com/hashicorp/terraform-plugin-framework/resource/schema/listplanmodifier"
	"github.com/hashicorp/terraform-plugin-framework/resource/schema/objectplanmodifier"
	"github.com/hashicorp/terraform-plugin-framework/resource/schema/planmodifier"
	"github.com/hashicorp/terraform-plugin-framework/resource/schema/setplanmodifier"
	"github.com/hashicorp/terraform-plugin-framework/resource/schema/stringplanmodifier"
	"github.com/hashicorp/terraform-plugin-framework/schema/validator"
	"github.com/hashicorp/terraform-plugin-framework/types"
	"github.com/hashicorp/terraform-plugin-framework/types/basetypes"
)

var (
	_ resource.Resource              = &analyticsClusterResource{}
	_ resource.ResourceWithConfigure = &analyticsClusterResource{}
)

type analyticsClusterResourceModel struct {
	ID                         types.String                       `tfsdk:"id"`
	CspAuth                    types.Bool                         `tfsdk:"csp_auth"`
	Region                     types.String                       `tfsdk:"region"`
	InstanceType               types.String                       `tfsdk:"instance_type"`
	ResizingPvc                types.List                         `tfsdk:"resizing_pvc"`
	MetricsUrl                 *string                            `tfsdk:"metrics_url"`
	ClusterId                  *string                            `tfsdk:"cluster_id"`
	Phase                      *string                            `tfsdk:"phase"`
	ConnectionUri              types.String                       `tfsdk:"connection_uri"`
	ClusterName                types.String                       `tfsdk:"cluster_name"`
	Storage                    basetypes.ObjectValue              `tfsdk:"storage"`
	FirstRecoverabilityPointAt *string                            `tfsdk:"first_recoverability_point_at"`
	ProjectId                  string                             `tfsdk:"project_id"`
	LogsUrl                    *string                            `tfsdk:"logs_url"`
	BackupRetentionPeriod      types.String                       `tfsdk:"backup_retention_period"`
	CloudProvider              types.String                       `tfsdk:"cloud_provider"`
	PgType                     types.String                       `tfsdk:"pg_type"`
	Password                   types.String                       `tfsdk:"password"`
	PgVersion                  types.String                       `tfsdk:"pg_version"`
	PrivateNetworking          types.Bool                         `tfsdk:"private_networking"`
	AllowedIpRanges            []AllowedIpRangesResourceModel     `tfsdk:"allowed_ip_ranges"`
	CreatedAt                  types.String                       `tfsdk:"created_at"`
	MaintenanceWindow          *commonTerraform.MaintenanceWindow `tfsdk:"maintenance_window"`
	ServiceAccountIds          types.Set                          `tfsdk:"service_account_ids"`
	PeAllowedPrincipalIds      types.Set                          `tfsdk:"pe_allowed_principal_ids"`
	Pause                      types.Bool                         `tfsdk:"pause"`

	Timeouts timeouts.Value `tfsdk:"timeouts"`
}

func (r analyticsClusterResourceModel) getProjectId() string {
	return r.ProjectId
}

func (r analyticsClusterResourceModel) getClusterId() string {
	return *r.ClusterId
}

type analyticsClusterResource struct {
	client *api.ClusterClient
}

func (r *analyticsClusterResource) Configure(ctx context.Context, req resource.ConfigureRequest, resp *resource.ConfigureResponse) {
	if req.ProviderData == nil {
		return
	}

	r.client = req.ProviderData.(*api.API).ClusterClient()
}

func (r *analyticsClusterResource) Metadata(ctx context.Context, req resource.MetadataRequest, resp *resource.MetadataResponse) {
	resp.TypeName = req.ProviderTypeName + "_analytics_cluster"
}

func (r *analyticsClusterResource) Schema(ctx context.Context, req resource.SchemaRequest, resp *resource.SchemaResponse) {
	resp.Schema = schema.Schema{
<<<<<<< HEAD
		MarkdownDescription: "The analytics cluster resource is used to manage BigAnimal analytics clusters.",
=======
		MarkdownDescription: "The beacon analytics cluster resource is used to manage BigAnimal beacon analytics clusters.",
>>>>>>> 402e80e4
		// using Blocks for backward compatible
		Blocks: map[string]schema.Block{
			"timeouts": timeouts.Block(ctx,
				timeouts.Opts{Create: true, Delete: true, Update: true},
			),
		},
		Attributes: map[string]schema.Attribute{
			"id": schema.StringAttribute{
				MarkdownDescription: "Resource ID of the cluster.",
				Computed:            true,
				PlanModifiers: []planmodifier.String{
					stringplanmodifier.UseStateForUnknown(),
				},
			},
			"allowed_ip_ranges": schema.SetNestedAttribute{
				Description: "Allowed IP ranges.",
				Optional:    true,
				Computed:    true,
				NestedObject: schema.NestedAttributeObject{
					Attributes: map[string]schema.Attribute{
						"cidr_block": schema.StringAttribute{
							Description: "CIDR block",
							Required:    true,
						},
						"description": schema.StringAttribute{
							Description: "Description of CIDR block",
							Optional:    true,
						},
					},
				},
				PlanModifiers: []planmodifier.Set{
					setplanmodifier.UseStateForUnknown(),
				},
			},
			"storage": schema.SingleNestedAttribute{
				Description: "Storage.",
				Computed:    true,
				PlanModifiers: []planmodifier.Object{
					objectplanmodifier.UseStateForUnknown(),
				},
				Attributes: map[string]schema.Attribute{
					"iops": schema.StringAttribute{
						Description: "IOPS for the selected volume.",
						Optional:    true,
						Computed:    true,
						PlanModifiers: []planmodifier.String{
							stringplanmodifier.UseStateForUnknown(),
						},
					},
					"size": schema.StringAttribute{
						Description: "Size of the volume.",
						Optional:    true,
						Computed:    true,
						PlanModifiers: []planmodifier.String{
							stringplanmodifier.UseStateForUnknown(),
						},
					},
					"throughput": schema.StringAttribute{
						Description: "Throughput.",
						Optional:    true,
						Computed:    true,
						PlanModifiers: []planmodifier.String{
							stringplanmodifier.UseStateForUnknown(),
						},
					},
					"volume_properties": schema.StringAttribute{
						Description: "Volume properties.",
						Required:    true,
					},
					"volume_type": schema.StringAttribute{
						Description: "Volume type.",
						Required:    true,
					},
				},
			},
			"cluster_id": schema.StringAttribute{
				MarkdownDescription: "Cluster ID.",
				Computed:            true,
				PlanModifiers:       []planmodifier.String{stringplanmodifier.UseStateForUnknown()},
			},
			"connection_uri": schema.StringAttribute{
				MarkdownDescription: "Cluster connection URI.",
				Computed:            true,
				PlanModifiers:       []planmodifier.String{plan_modifier.CustomConnection()},
			},
			"cluster_name": schema.StringAttribute{
				MarkdownDescription: "Name of the cluster.",
				Required:            true,
			},
			"phase": schema.StringAttribute{
				MarkdownDescription: "Current phase of the cluster.",
				Computed:            true,
				PlanModifiers: []planmodifier.String{
					plan_modifier.CustomPhaseForUnknown(),
				},
			},
			"project_id": schema.StringAttribute{
				MarkdownDescription: "BigAnimal Project ID.",
				Required:            true,
				Validators: []validator.String{
					ProjectIdValidator(),
				},
			},
			"logs_url": schema.StringAttribute{
				MarkdownDescription: "The URL to find the logs of this cluster.",
				Computed:            true,
				PlanModifiers:       []planmodifier.String{stringplanmodifier.UseStateForUnknown()},
			},
			"backup_retention_period": schema.StringAttribute{
				MarkdownDescription: "Backup retention period. For example, \"7d\", \"2w\", or \"3m\".",
				Optional:            true,
				Computed:            true,
				Validators: []validator.String{
					BackupRetentionPeriodValidator(),
				},
				PlanModifiers: []planmodifier.String{stringplanmodifier.UseStateForUnknown()},
			},
			"cloud_provider": schema.StringAttribute{
				Description: "Cloud provider. For example, \"aws\" or \"bah:aws\".",
				Required:    true,
			},
			"pg_type": schema.StringAttribute{
				MarkdownDescription: "Postgres type. For example, \"epas\" or \"pgextended\".",
				Required:            true,
				Validators: []validator.String{
					stringvalidator.OneOf("epas", "pgextended", "postgres"),
				},
			},
			"first_recoverability_point_at": schema.StringAttribute{
				MarkdownDescription: "Earliest backup recover time.",
				Computed:            true,
				PlanModifiers:       []planmodifier.String{stringplanmodifier.UseStateForUnknown()},
			},
			"pg_version": schema.StringAttribute{
				MarkdownDescription: "Postgres version. For example 16",
				Required:            true,
			},
			"private_networking": schema.BoolAttribute{
				MarkdownDescription: "Is private networking enabled.",
				Optional:            true,
			},
			"password": schema.StringAttribute{
				MarkdownDescription: "Password for the user edb_admin. It must be 12 characters or more.",
				Required:            true,
			},
			"created_at": schema.StringAttribute{
				MarkdownDescription: "Cluster creation time.",
				Computed:            true,
				PlanModifiers:       []planmodifier.String{stringplanmodifier.UseStateForUnknown()},
			},
			"region": schema.StringAttribute{
				MarkdownDescription: "Region to deploy the cluster. See [Supported regions](https://www.enterprisedb.com/docs/biganimal/latest/overview/03a_region_support/) for supported regions.",
				Required:            true,
			},
			"instance_type": schema.StringAttribute{
				MarkdownDescription: "Instance type. For example, \"azure:Standard_D2s_v3\", \"aws:c5.large\" or \"gcp:e2-highcpu-4\".",
				Required:            true,
			},
			"resizing_pvc": schema.ListAttribute{
				MarkdownDescription: "Resizing PVC.",
				Computed:            true,
				PlanModifiers:       []planmodifier.List{listplanmodifier.UseStateForUnknown()},
				ElementType:         types.StringType,
			},
			"metrics_url": schema.StringAttribute{
				MarkdownDescription: "The URL to find the metrics of this cluster.",
				Computed:            true,
				PlanModifiers:       []planmodifier.String{stringplanmodifier.UseStateForUnknown()},
			},
			"csp_auth": schema.BoolAttribute{
				MarkdownDescription: "Is authentication handled by the cloud service provider.",
				Optional:            true,
				Computed:            true,
				PlanModifiers:       []planmodifier.Bool{boolplanmodifier.UseStateForUnknown()},
			},
			"maintenance_window": schema.SingleNestedAttribute{
				MarkdownDescription: "Custom maintenance window.",
				Optional:            true,
				Computed:            true,
				PlanModifiers: []planmodifier.Object{
					plan_modifier.MaintenanceWindowForUnknown(),
				},
				Attributes: map[string]schema.Attribute{
					"is_enabled": schema.BoolAttribute{
						MarkdownDescription: "Is maintenance window enabled.",
						Required:            true,
					},
					"start_day": schema.Int64Attribute{
						MarkdownDescription: "The day of week, 0 represents Sunday, 1 is Monday, and so on.",
						Optional:            true,
						Computed:            true,
						Validators: []validator.Int64{
							int64validator.Between(0, 6),
						},
					},
					"start_time": schema.StringAttribute{
						MarkdownDescription: "Start time. \"hh:mm\", for example: \"23:59\".",
						Optional:            true,
						Computed:            true,
						Validators: []validator.String{
							startTimeValidator(),
						},
					},
				},
			},
			"service_account_ids": schema.SetAttribute{
				MarkdownDescription: "A Google Cloud Service Account is used for logs. If you leave this blank, then you will be unable to access log details for this cluster. Required when cluster is deployed on BigAnimal's cloud account.",
				Optional:            true,
				Computed:            true,
				ElementType:         types.StringType,
				PlanModifiers:       []planmodifier.Set{setplanmodifier.UseStateForUnknown()},
			},

			"pe_allowed_principal_ids": schema.SetAttribute{
				MarkdownDescription: "Cloud provider subscription/account ID, need to be specified when cluster is deployed on BigAnimal's cloud account.",
				Optional:            true,
				Computed:            true,
				ElementType:         types.StringType,
				PlanModifiers:       []planmodifier.Set{setplanmodifier.UseStateForUnknown()},
			},
			"pause": schema.BoolAttribute{
				MarkdownDescription: "Pause cluster. If true it will put the cluster on pause and set the phase as paused, if false it will resume the cluster and set the phase as healthy. " +
					"Pausing a cluster allows you to save on compute costs without losing data or cluster configuration settings. " +
					"While paused, clusters aren't upgraded or patched, but changes are applied when the cluster resumes. " +
					"Pausing a high availability cluster shuts down all cluster nodes",
				Optional:      true,
				PlanModifiers: []planmodifier.Bool{boolplanmodifier.UseStateForUnknown()},
			},
		},
	}
}

<<<<<<< HEAD
func (r *analyticsClusterResource) Create(ctx context.Context, req resource.CreateRequest, resp *resource.CreateResponse) {
	// Retrieve values from plan
	var config analyticsClusterResourceModel
=======
func (bar *beaconAnalyticsResource) Create(ctx context.Context, req resource.CreateRequest, resp *resource.CreateResponse) {
	// Retrieve values from config
	var config BeaconAnalyticsResourceModel
>>>>>>> 402e80e4
	diags := req.Config.Get(ctx, &config)
	resp.Diagnostics.Append(diags...)
	if resp.Diagnostics.HasError() {
		return
	}

<<<<<<< HEAD
	clusterModel, err := r.generateGenericAnalyticsClusterModel(ctx, r.client, config)
=======
	// generate analytics request to create cluster
	clusterModel, err := bar.generateGenericBeaconClusterModel(ctx, bar.client, config)
>>>>>>> 402e80e4
	if err != nil {
		if !appendDiagFromBAErr(err, &resp.Diagnostics) {
			resp.Diagnostics.AddError("Error creating cluster", err.Error())
		}
		return
	}

<<<<<<< HEAD
	clusterId, err := r.client.Create(ctx, config.ProjectId, clusterModel)
=======
	// consume cluster create with analytics request
	clusterId, err := bar.client.Create(ctx, config.ProjectId, clusterModel)
>>>>>>> 402e80e4
	if err != nil {
		if !appendDiagFromBAErr(err, &resp.Diagnostics) {
			resp.Diagnostics.AddError("Error creating cluster API request", err.Error())
		}
		return
	}

	config.ClusterId = &clusterId

	timeout, diagnostics := config.Timeouts.Create(ctx, time.Minute*60)
	resp.Diagnostics.Append(diagnostics...)
	if resp.Diagnostics.HasError() {
		return
	}

<<<<<<< HEAD
	if err := ensureClusterIsHealthy(ctx, r.client, config, timeout); err != nil {
=======
	// keep retrying until cluster is healthy
	if err := ensureClusterIsHealthy(ctx, bar.client, config, timeout); err != nil {
>>>>>>> 402e80e4
		if !appendDiagFromBAErr(err, &resp.Diagnostics) {
			resp.Diagnostics.AddError("Error waiting for the cluster is ready ", err.Error())
		}
		return
	}

	if config.Pause.ValueBool() {
		_, err = r.client.ClusterPause(ctx, config.ProjectId, *config.ClusterId)
		if err != nil {
			if !appendDiagFromBAErr(err, &resp.Diagnostics) {
				resp.Diagnostics.AddError("Error pausing cluster API request", err.Error())
			}
			return
		}

<<<<<<< HEAD
		if err := ensureClusterIsPaused(ctx, r.client, config, timeout); err != nil {
=======
		// keep retrying until cluster is paused
		if err := ensureClusterIsPaused(ctx, bar.client, config, timeout); err != nil {
>>>>>>> 402e80e4
			if !appendDiagFromBAErr(err, &resp.Diagnostics) {
				resp.Diagnostics.AddError("Error waiting for the cluster to pause", err.Error())
			}
			return
		}
	}

<<<<<<< HEAD
	if err := r.read(ctx, &config); err != nil {
=======
	// after cluster is in the correct state (healthy/paused) then get the cluster and save into state
	if err := bar.read(ctx, &config); err != nil {
>>>>>>> 402e80e4
		if !appendDiagFromBAErr(err, &resp.Diagnostics) {
			resp.Diagnostics.AddError("Error reading cluster", err.Error())
		}
		return
	}

	resp.Diagnostics.Append(resp.State.Set(ctx, config)...)
}

func (r *analyticsClusterResource) generateGenericAnalyticsClusterModel(ctx context.Context, client *api.ClusterClient, clusterResource analyticsClusterResourceModel) (models.Cluster, error) {
	cluster := models.Cluster{
		ClusterType:           utils.ToPointer("analytical"),
		ClusterName:           clusterResource.ClusterName.ValueStringPointer(),
		Password:              clusterResource.Password.ValueStringPointer(),
		Provider:              &models.Provider{CloudProviderId: clusterResource.CloudProvider.ValueString()},
		Region:                &models.Region{Id: clusterResource.Region.ValueString()},
		InstanceType:          &models.InstanceType{InstanceTypeId: clusterResource.InstanceType.ValueString()},
		PgType:                &models.PgType{PgTypeId: clusterResource.PgType.ValueString()},
		PgVersion:             &models.PgVersion{PgVersionId: clusterResource.PgVersion.ValueString()},
		CSPAuth:               clusterResource.CspAuth.ValueBoolPointer(),
		PrivateNetworking:     clusterResource.PrivateNetworking.ValueBoolPointer(),
		BackupRetentionPeriod: clusterResource.BackupRetentionPeriod.ValueStringPointer(),
	}

	storageOb := StorageResourceModel{}
	diag := clusterResource.Storage.As(ctx, &storageOb, basetypes.ObjectAsOptions{})
	if diag.HasError() {
		return models.Cluster{}, errors.New("storage mapping as error")
	}

	cluster.Storage = &models.Storage{
		VolumePropertiesId: storageOb.VolumeProperties.ValueStringPointer(),
		VolumeTypeId:       storageOb.VolumeType.ValueStringPointer(),
		Iops:               storageOb.Iops.ValueStringPointer(),
		Size:               storageOb.Size.ValueStringPointer(),
		Throughput:         storageOb.Throughput.ValueStringPointer(),
	}

	cluster.ClusterId = nil
	cluster.PgType = nil
	cluster.PgVersion = nil
	cluster.Provider = nil
	cluster.Region = nil
	cluster.PgConfig = &[]models.KeyValue{}

	allowedIpRanges := []models.AllowedIpRange{}
	for _, ipRange := range clusterResource.AllowedIpRanges {
		allowedIpRanges = append(allowedIpRanges, models.AllowedIpRange{
			CidrBlock:   ipRange.CidrBlock,
			Description: ipRange.Description.ValueString(),
		})
	}
	cluster.AllowedIpRanges = &allowedIpRanges

	if clusterResource.MaintenanceWindow != nil {
		cluster.MaintenanceWindow = &commonApi.MaintenanceWindow{
			IsEnabled: clusterResource.MaintenanceWindow.IsEnabled,
			StartTime: clusterResource.MaintenanceWindow.StartTime.ValueStringPointer(),
		}

		if !clusterResource.MaintenanceWindow.StartDay.IsNull() && !clusterResource.MaintenanceWindow.StartDay.IsUnknown() {
			cluster.MaintenanceWindow.StartDay = utils.ToPointer(float64(*clusterResource.MaintenanceWindow.StartDay.ValueInt64Pointer()))
		}
	}

	if strings.Contains(clusterResource.CloudProvider.ValueString(), "bah") {
		clusterRscCSP := clusterResource.CloudProvider
		clusterRscPrincipalIds := clusterResource.PeAllowedPrincipalIds
		clusterRscSvcAcntIds := clusterResource.ServiceAccountIds

		// If there is an existing Principal Account Id for that Region, use that one.
		pids, err := client.GetPeAllowedPrincipalIds(ctx, clusterResource.ProjectId, clusterRscCSP.ValueString(), clusterResource.Region.ValueString())
		if err != nil {
			return models.Cluster{}, err
		}
		cluster.PeAllowedPrincipalIds = utils.ToPointer(pids.Data)

		// If there is no existing value, user should provide one
		if cluster.PeAllowedPrincipalIds != nil && len(*cluster.PeAllowedPrincipalIds) == 0 {
			// Here, we prefer to create a non-nil zero length slice, because we need empty JSON array
			// while encoding JSON objects
			// For more info, please visit https://github.com/golang/go/wiki/CodeReviewComments#declaring-empty-slices
			plist := []string{}
			for _, peId := range clusterRscPrincipalIds.Elements() {
				plist = append(plist, strings.Replace(peId.String(), "\"", "", -1))
			}

			cluster.PeAllowedPrincipalIds = utils.ToPointer(plist)
		}

		if clusterRscCSP.ValueString() == "bah:gcp" {
			// If there is an existing Service Account Id for that Region, use that one.
			sids, _ := client.GetServiceAccountIds(ctx, clusterResource.ProjectId, clusterResource.CloudProvider.ValueString(), clusterResource.Region.ValueString())
			cluster.ServiceAccountIds = utils.ToPointer(sids.Data)

			// If there is no existing value, user should provide one
			if cluster.ServiceAccountIds != nil && len(*cluster.ServiceAccountIds) == 0 {
				// Here, we prefer to create a non-nil zero length slice, because we need empty JSON array
				// while encoding JSON objects.
				// For more info, please visit https://github.com/golang/go/wiki/CodeReviewComments#declaring-empty-slices
				slist := []string{}
				for _, saId := range clusterRscSvcAcntIds.Elements() {
					slist = append(slist, strings.Replace(saId.String(), "\"", "", -1))
				}

				cluster.ServiceAccountIds = utils.ToPointer(slist)
			}
		}
	}

	return cluster, nil
}

func (r *analyticsClusterResource) read(ctx context.Context, tfClusterResource *analyticsClusterResourceModel) error {
	apiCluster, err := r.client.Read(ctx, tfClusterResource.ProjectId, *tfClusterResource.ClusterId)
	if err != nil {
		return err
	}

	connection, err := r.client.ConnectionString(ctx, tfClusterResource.ProjectId, *tfClusterResource.ClusterId)
	if err != nil {
		return err
	}

	tfClusterResource.ID = types.StringValue(fmt.Sprintf("%s/%s", tfClusterResource.ProjectId, *tfClusterResource.ClusterId))
	tfClusterResource.ClusterId = apiCluster.ClusterId
	tfClusterResource.ClusterName = types.StringPointerValue(apiCluster.ClusterName)
	tfClusterResource.Phase = apiCluster.Phase
	tfClusterResource.CloudProvider = types.StringValue(apiCluster.Provider.CloudProviderId)
	tfClusterResource.Region = types.StringValue(apiCluster.Region.Id)
	tfClusterResource.InstanceType = types.StringValue(apiCluster.InstanceType.InstanceTypeId)
	tfClusterResource.ResizingPvc = StringSliceToList(apiCluster.ResizingPvc)
	tfClusterResource.ConnectionUri = types.StringPointerValue(&connection.PgUri)
	tfClusterResource.CspAuth = types.BoolPointerValue(apiCluster.CSPAuth)
	tfClusterResource.LogsUrl = apiCluster.LogsUrl
	tfClusterResource.MetricsUrl = apiCluster.MetricsUrl
	tfClusterResource.BackupRetentionPeriod = types.StringPointerValue(apiCluster.BackupRetentionPeriod)
	tfClusterResource.PgVersion = types.StringValue(apiCluster.PgVersion.PgVersionId)
	tfClusterResource.PgType = types.StringValue(apiCluster.PgType.PgTypeId)
	tfClusterResource.PrivateNetworking = types.BoolPointerValue(apiCluster.PrivateNetworking)

	tfClusterResource.Storage = basetypes.NewObjectValueMust(
		tfClusterResource.Storage.AttributeTypes(ctx),
		map[string]attr.Value{
			"volume_type":       basetypes.NewStringValue(*apiCluster.Storage.VolumeTypeId),
			"volume_properties": basetypes.NewStringValue(*apiCluster.Storage.VolumePropertiesId),
			"size":              basetypes.NewStringValue(*apiCluster.Storage.Size),
			"iops":              basetypes.NewStringValue(*apiCluster.Storage.Iops),
			"throughput":        basetypes.NewStringValue(*apiCluster.Storage.Throughput),
		},
	)

	if apiCluster.FirstRecoverabilityPointAt != nil {
		firstPointAt := apiCluster.FirstRecoverabilityPointAt.String()
		tfClusterResource.FirstRecoverabilityPointAt = &firstPointAt
	}

	tfClusterResource.AllowedIpRanges = []AllowedIpRangesResourceModel{}
	if allowedIpRanges := apiCluster.AllowedIpRanges; allowedIpRanges != nil {
		for _, ipRange := range *allowedIpRanges {
			tfClusterResource.AllowedIpRanges = append(tfClusterResource.AllowedIpRanges, AllowedIpRangesResourceModel{
				CidrBlock:   ipRange.CidrBlock,
				Description: types.StringValue(ipRange.Description),
			})
		}
	}

	if pt := apiCluster.CreatedAt; pt != nil {
		tfClusterResource.CreatedAt = types.StringValue(pt.String())
	}

	if apiCluster.MaintenanceWindow != nil {
		tfClusterResource.MaintenanceWindow = &commonTerraform.MaintenanceWindow{
			IsEnabled: apiCluster.MaintenanceWindow.IsEnabled,
			StartDay:  types.Int64PointerValue(utils.ToPointer(int64(*apiCluster.MaintenanceWindow.StartDay))),
			StartTime: types.StringPointerValue(apiCluster.MaintenanceWindow.StartTime),
		}
	}

	if apiCluster.PeAllowedPrincipalIds != nil {
		tfClusterResource.PeAllowedPrincipalIds = StringSliceToSet(utils.ToValue(&apiCluster.PeAllowedPrincipalIds))
	}

	if apiCluster.ServiceAccountIds != nil {
		tfClusterResource.ServiceAccountIds = StringSliceToSet(utils.ToValue(&apiCluster.ServiceAccountIds))
	}

	return nil
}

func (r *analyticsClusterResource) Read(ctx context.Context, req resource.ReadRequest, resp *resource.ReadResponse) {
	var state analyticsClusterResourceModel
	diags := req.State.Get(ctx, &state)
	resp.Diagnostics.Append(diags...)
	if resp.Diagnostics.HasError() {
		return
	}

	if err := r.read(ctx, &state); err != nil {
		if !appendDiagFromBAErr(err, &resp.Diagnostics) {
			resp.Diagnostics.AddError("Error reading cluster", err.Error())
		}
		return
	}

	resp.Diagnostics.Append(resp.State.Set(ctx, state)...)
}

func (r *analyticsClusterResource) Update(ctx context.Context, req resource.UpdateRequest, resp *resource.UpdateResponse) {
	var plan analyticsClusterResourceModel

	timeout, diagnostics := plan.Timeouts.Update(ctx, time.Minute*60)
	resp.Diagnostics.Append(diagnostics...)

	diags := req.Plan.Get(ctx, &plan)
	resp.Diagnostics.Append(diags...)
	if resp.Diagnostics.HasError() {
		return
	}

	var state analyticsClusterResourceModel
	diags = req.State.Get(ctx, &state)
	resp.Diagnostics.Append(diags...)
	if resp.Diagnostics.HasError() {
		return
	}

	// cluster = pause,   tf pause = true, it will error and say you will need to set pause = false to update
	// cluster = pause,   tf pause = false, it will resume then update
	// cluster = healthy, tf pause = true, it will update then pause
	// cluster = healthy, tf pause = false, it will update
	if *state.Phase != models.PHASE_HEALTHY && *state.Phase != models.PHASE_PAUSED {
		resp.Diagnostics.AddError("Cluster not ready please wait", "Cluster not ready for update operation please wait")
		return
	}

	if *state.Phase == models.PHASE_PAUSED {
		if plan.Pause.ValueBool() {
			resp.Diagnostics.AddError("Error cannot update paused cluster", "cannot update paused cluster, please set pause = false to resume cluster")
			return
		}

		if !plan.Pause.ValueBool() {
			_, err := r.client.ClusterResume(ctx, plan.ProjectId, *plan.ClusterId)
			if err != nil {
				if !appendDiagFromBAErr(err, &resp.Diagnostics) {
					resp.Diagnostics.AddError("Error resuming cluster API request", err.Error())
				}
				return
			}

			if err := ensureClusterIsHealthy(ctx, r.client, plan, timeout); err != nil {
				if !appendDiagFromBAErr(err, &resp.Diagnostics) {
					resp.Diagnostics.AddError("Error waiting for the cluster is ready ", err.Error())
				}
				return
			}
		}
	}

	clusterModel, err := r.generateGenericAnalyticsClusterModel(ctx, r.client.ClusterClient(), plan)
	if err != nil {
		if !appendDiagFromBAErr(err, &resp.Diagnostics) {
			resp.Diagnostics.AddError("Error updating cluster", err.Error())
		}
		return
	}

	_, err = r.client.Update(ctx, &clusterModel, plan.ProjectId, *plan.ClusterId)
	if err != nil {
		if !appendDiagFromBAErr(err, &resp.Diagnostics) {
			resp.Diagnostics.AddError("Error updating cluster API request", err.Error())
		}
		return
	}

	// sleep after update operation as API can incorrectly respond with healthy state when checking the phase
	// this is possibly a bug in the API
	time.Sleep(20 * time.Second)

	if err := ensureClusterIsHealthy(ctx, r.client, plan, timeout); err != nil {
		if !appendDiagFromBAErr(err, &resp.Diagnostics) {
			resp.Diagnostics.AddError("Error waiting for the cluster is ready ", err.Error())
		}
		return
	}

	if plan.Pause.ValueBool() {
		_, err = r.client.ClusterPause(ctx, plan.ProjectId, *plan.ClusterId)
		if err != nil {
			if !appendDiagFromBAErr(err, &resp.Diagnostics) {
				resp.Diagnostics.AddError("Error pausing cluster API request", err.Error())
			}
			return
		}

		if err := ensureClusterIsPaused(ctx, r.client, plan, timeout); err != nil {
			if !appendDiagFromBAErr(err, &resp.Diagnostics) {
				resp.Diagnostics.AddError("Error waiting for the cluster to pause", err.Error())
			}
			return
		}
	}

	if err := r.read(ctx, &plan); err != nil {
		if !appendDiagFromBAErr(err, &resp.Diagnostics) {
			resp.Diagnostics.AddError("Error reading cluster", err.Error())
		}
		return
	}

	resp.Diagnostics.Append(resp.State.Set(ctx, plan)...)
}

func (r *analyticsClusterResource) Delete(ctx context.Context, req resource.DeleteRequest, resp *resource.DeleteResponse) {
	var state analyticsClusterResourceModel
	diags := req.State.Get(ctx, &state)
	resp.Diagnostics.Append(diags...)
	if resp.Diagnostics.HasError() {
		return
	}

	err := r.client.Delete(ctx, state.ProjectId, *state.ClusterId)
	if err != nil {
		if !appendDiagFromBAErr(err, &resp.Diagnostics) {
			resp.Diagnostics.AddError("Error deleting cluster", err.Error())
		}
		return
	}
}

func (r *analyticsClusterResource) ImportState(ctx context.Context, req resource.ImportStateRequest, resp *resource.ImportStateResponse) {
	idParts := strings.Split(req.ID, "/")
	if len(idParts) != 2 || idParts[0] == "" || idParts[1] == "" {
		resp.Diagnostics.AddError(
			"Unexpected Import Identifier",
			fmt.Sprintf("Expected import identifier with format: project_id/cluster_id. Got: %q", req.ID),
		)
		return
	}

	resp.Diagnostics.Append(resp.State.SetAttribute(ctx, path.Root("project_id"), idParts[0])...)
	resp.Diagnostics.Append(resp.State.SetAttribute(ctx, path.Root("cluster_id"), idParts[1])...)
}

func NewAnalyticsClusterResource() resource.Resource {
	return &analyticsClusterResource{}
}<|MERGE_RESOLUTION|>--- conflicted
+++ resolved
@@ -93,11 +93,7 @@
 
 func (r *analyticsClusterResource) Schema(ctx context.Context, req resource.SchemaRequest, resp *resource.SchemaResponse) {
 	resp.Schema = schema.Schema{
-<<<<<<< HEAD
 		MarkdownDescription: "The analytics cluster resource is used to manage BigAnimal analytics clusters.",
-=======
-		MarkdownDescription: "The beacon analytics cluster resource is used to manage BigAnimal beacon analytics clusters.",
->>>>>>> 402e80e4
 		// using Blocks for backward compatible
 		Blocks: map[string]schema.Block{
 			"timeouts": timeouts.Block(ctx,
@@ -330,27 +326,16 @@
 	}
 }
 
-<<<<<<< HEAD
 func (r *analyticsClusterResource) Create(ctx context.Context, req resource.CreateRequest, resp *resource.CreateResponse) {
 	// Retrieve values from plan
 	var config analyticsClusterResourceModel
-=======
-func (bar *beaconAnalyticsResource) Create(ctx context.Context, req resource.CreateRequest, resp *resource.CreateResponse) {
-	// Retrieve values from config
-	var config BeaconAnalyticsResourceModel
->>>>>>> 402e80e4
 	diags := req.Config.Get(ctx, &config)
 	resp.Diagnostics.Append(diags...)
 	if resp.Diagnostics.HasError() {
 		return
 	}
 
-<<<<<<< HEAD
 	clusterModel, err := r.generateGenericAnalyticsClusterModel(ctx, r.client, config)
-=======
-	// generate analytics request to create cluster
-	clusterModel, err := bar.generateGenericBeaconClusterModel(ctx, bar.client, config)
->>>>>>> 402e80e4
 	if err != nil {
 		if !appendDiagFromBAErr(err, &resp.Diagnostics) {
 			resp.Diagnostics.AddError("Error creating cluster", err.Error())
@@ -358,12 +343,8 @@
 		return
 	}
 
-<<<<<<< HEAD
+	// consume cluster create with analytics request
 	clusterId, err := r.client.Create(ctx, config.ProjectId, clusterModel)
-=======
-	// consume cluster create with analytics request
-	clusterId, err := bar.client.Create(ctx, config.ProjectId, clusterModel)
->>>>>>> 402e80e4
 	if err != nil {
 		if !appendDiagFromBAErr(err, &resp.Diagnostics) {
 			resp.Diagnostics.AddError("Error creating cluster API request", err.Error())
@@ -379,12 +360,8 @@
 		return
 	}
 
-<<<<<<< HEAD
+	// keep retrying until cluster is healthy
 	if err := ensureClusterIsHealthy(ctx, r.client, config, timeout); err != nil {
-=======
-	// keep retrying until cluster is healthy
-	if err := ensureClusterIsHealthy(ctx, bar.client, config, timeout); err != nil {
->>>>>>> 402e80e4
 		if !appendDiagFromBAErr(err, &resp.Diagnostics) {
 			resp.Diagnostics.AddError("Error waiting for the cluster is ready ", err.Error())
 		}
@@ -400,12 +377,8 @@
 			return
 		}
 
-<<<<<<< HEAD
+		// keep retrying until cluster is paused
 		if err := ensureClusterIsPaused(ctx, r.client, config, timeout); err != nil {
-=======
-		// keep retrying until cluster is paused
-		if err := ensureClusterIsPaused(ctx, bar.client, config, timeout); err != nil {
->>>>>>> 402e80e4
 			if !appendDiagFromBAErr(err, &resp.Diagnostics) {
 				resp.Diagnostics.AddError("Error waiting for the cluster to pause", err.Error())
 			}
@@ -413,12 +386,8 @@
 		}
 	}
 
-<<<<<<< HEAD
+	// after cluster is in the correct state (healthy/paused) then get the cluster and save into state
 	if err := r.read(ctx, &config); err != nil {
-=======
-	// after cluster is in the correct state (healthy/paused) then get the cluster and save into state
-	if err := bar.read(ctx, &config); err != nil {
->>>>>>> 402e80e4
 		if !appendDiagFromBAErr(err, &resp.Diagnostics) {
 			resp.Diagnostics.AddError("Error reading cluster", err.Error())
 		}
