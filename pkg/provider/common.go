package provider

import (
	commonApi "github.com/EnterpriseDB/terraform-provider-biganimal/pkg/models/common/api"
	commonTerraform "github.com/EnterpriseDB/terraform-provider-biganimal/pkg/models/common/terraform"
<<<<<<< HEAD
	"github.com/hashicorp/terraform-plugin-framework/datasource/schema"
=======
	"github.com/hashicorp/terraform-plugin-framework/resource/schema"
	"github.com/hashicorp/terraform-plugin-framework/resource/schema/planmodifier"
	"github.com/hashicorp/terraform-plugin-framework/resource/schema/stringplanmodifier"
>>>>>>> 4a868a57
	"github.com/hashicorp/terraform-plugin-framework/types"
	"github.com/hashicorp/terraform-plugin-framework/types/basetypes"
)

// build tag assign terraform resource as, using api response as input
func buildTFRsrcAssignTagsAs(tfRsrcTagsOut *[]commonTerraform.Tag, apiRespTags []commonApi.Tag) {
	*tfRsrcTagsOut = []commonTerraform.Tag{}
	for _, v := range apiRespTags {
		*tfRsrcTagsOut = append(*tfRsrcTagsOut, commonTerraform.Tag{
			TagId:   types.StringValue(v.TagId),
			TagName: types.StringValue(v.TagName),
			Color:   basetypes.NewStringPointerValue(v.Color),
		})
	}
}

// build tag assign request using terraform resource as input
func buildAPIReqAssignTags(tfRsrcTags []commonTerraform.Tag) []commonApi.Tag {
	tags := []commonApi.Tag{}
	for _, tag := range tfRsrcTags {
		tags = append(tags, commonApi.Tag{
			Color:   tag.Color.ValueStringPointer(),
			TagId:   tag.TagId.ValueString(),
			TagName: tag.TagName.ValueString(),
		})
	}
	return tags
}

<<<<<<< HEAD
var ResourceBackupScheduleTime = schema.StringAttribute{
	MarkdownDescription: "Backup schedule time in 24 hour cron expression format.",
	Optional:            true,
	Computed:            true,
=======
var resourceWal = schema.SingleNestedAttribute{
	Description: "Use a separate storage volume for Write-Ahead Logs (Recommended for high write workloads)",
	Optional:    true,
	Attributes: map[string]schema.Attribute{
		"iops": schema.StringAttribute{
			Description:   "IOPS for the selected volume. It can be set to different values depending on your volume type and properties.",
			Optional:      true,
			Computed:      true,
			PlanModifiers: []planmodifier.String{stringplanmodifier.UseStateForUnknown()},
		},
		"size": schema.StringAttribute{
			Description:   "Size of the volume. It can be set to different values depending on your volume type and properties.",
			Required:      true,
			PlanModifiers: []planmodifier.String{stringplanmodifier.UseStateForUnknown()},
		},
		"throughput": schema.StringAttribute{
			Description:   "Throughput is automatically calculated by BigAnimal based on the IOPS input if it's not provided.",
			Optional:      true,
			Computed:      true,
			PlanModifiers: []planmodifier.String{stringplanmodifier.UseStateForUnknown()},
		},
		"volume_properties": schema.StringAttribute{
			Description: "Volume properties in accordance with the selected volume type.",
			Required:    true,
		},
		"volume_type": schema.StringAttribute{
			Description: "Volume type. For Azure: \"azurepremiumstorage\" or \"ultradisk\". For AWS: \"gp3\", \"io2\", org s \"io2-block-express\". For Google Cloud: only \"pd-ssd\".",
			Required:    true,
		},
	},
>>>>>>> 4a868a57
}<|MERGE_RESOLUTION|>--- conflicted
+++ resolved
@@ -3,13 +3,9 @@
 import (
 	commonApi "github.com/EnterpriseDB/terraform-provider-biganimal/pkg/models/common/api"
 	commonTerraform "github.com/EnterpriseDB/terraform-provider-biganimal/pkg/models/common/terraform"
-<<<<<<< HEAD
-	"github.com/hashicorp/terraform-plugin-framework/datasource/schema"
-=======
 	"github.com/hashicorp/terraform-plugin-framework/resource/schema"
 	"github.com/hashicorp/terraform-plugin-framework/resource/schema/planmodifier"
 	"github.com/hashicorp/terraform-plugin-framework/resource/schema/stringplanmodifier"
->>>>>>> 4a868a57
 	"github.com/hashicorp/terraform-plugin-framework/types"
 	"github.com/hashicorp/terraform-plugin-framework/types/basetypes"
 )
@@ -39,12 +35,12 @@
 	return tags
 }
 
-<<<<<<< HEAD
 var ResourceBackupScheduleTime = schema.StringAttribute{
 	MarkdownDescription: "Backup schedule time in 24 hour cron expression format.",
 	Optional:            true,
 	Computed:            true,
-=======
+}
+
 var resourceWal = schema.SingleNestedAttribute{
 	Description: "Use a separate storage volume for Write-Ahead Logs (Recommended for high write workloads)",
 	Optional:    true,
@@ -75,5 +71,4 @@
 			Required:    true,
 		},
 	},
->>>>>>> 4a868a57
 }