package provider

import (
	"context"
	"fmt"
<<<<<<< HEAD
=======
	"strconv"
	"time"
>>>>>>> 3e069679

	"github.com/EnterpriseDB/terraform-provider-biganimal/pkg/api"
	"github.com/EnterpriseDB/terraform-provider-biganimal/pkg/models"
	"github.com/hashicorp/terraform-plugin-framework/datasource"
	"github.com/hashicorp/terraform-plugin-framework/datasource/schema"
	"github.com/hashicorp/terraform-plugin-log/tflog"
)

type projectsDataSource struct {
<<<<<<< HEAD
	client *api.API
=======
	client *api.ProjectClient
>>>>>>> 3e069679
}

func (p projectsDataSource) Metadata(_ context.Context, req datasource.MetadataRequest, resp *datasource.MetadataResponse) {
	resp.TypeName = req.ProviderTypeName + "_projects"
<<<<<<< HEAD

}

// Configure adds the provider configured client to the data source.
func (d *projectsDataSource) Configure(_ context.Context, req datasource.ConfigureRequest, resp *datasource.ConfigureResponse) {
	if req.ProviderData == nil {
		return
	}

	d.client = req.ProviderData.(*api.API)
}

type projectsDataSourceData struct {
=======

}

// Configure adds the provider configured client to the data source.
func (p *projectsDataSource) Configure(_ context.Context, req datasource.ConfigureRequest, resp *datasource.ConfigureResponse) {
	if req.ProviderData == nil {
		return
	}

	p.client = req.ProviderData.(*api.API).ProjectClient()
}

type projectsDataSourceData struct {
	ID       *string           `tfsdk:"id"`
>>>>>>> 3e069679
	Query    *string           `tfsdk:"query"`
	Projects []*models.Project `tfsdk:"projects"`
}

func (p projectsDataSource) Schema(ctx context.Context, req datasource.SchemaRequest, resp *datasource.SchemaResponse) {
	resp.Schema = schema.Schema{
		MarkdownDescription: "The projects data source shows the BigAnimal Projects.",
		Attributes: map[string]schema.Attribute{
<<<<<<< HEAD
=======
			"id": schema.StringAttribute{
				Description: "Datasource ID.",
				Computed:    true,
			},
>>>>>>> 3e069679
			"projects": schema.SetNestedAttribute{
				Description: "List of the organization's projects.",
				Computed:    true,
				NestedObject: schema.NestedAttributeObject{
					Attributes: map[string]schema.Attribute{
						"project_id": schema.StringAttribute{
							Description: "Project ID of the project.",
							Computed:    true,
						},
						"project_name": schema.StringAttribute{
							Description: "Project Name of the project.",
							Required:    true,
						},
						"user_count": schema.Int64Attribute{
							Description: "User Count of the project.",
							Computed:    true,
						},
						"cluster_count": schema.Int64Attribute{
							Description: "User Count of the project.",
							Computed:    true,
						},
						"cloud_providers": schema.SetNestedAttribute{
							Description: "Enabled Cloud Providers.",
							Computed:    true,
							Optional:    true,
							NestedObject: schema.NestedAttributeObject{
								Attributes: map[string]schema.Attribute{
									"cloud_provider_id": schema.StringAttribute{
										Description: "Cloud Provider ID.",
										Computed:    true,
									},
									"cloud_provider_name": schema.StringAttribute{
										Description: "Cloud Provider Name.",
										Computed:    true,
									},
								},
							},
						},
					},
				},
			},
			"query": schema.StringAttribute{
				Description: "Query to filter project list.",
				Optional:    true,
			},
		},
	}
}

func (p projectsDataSource) Read(ctx context.Context, req datasource.ReadRequest, resp *datasource.ReadResponse) {
	var data projectsDataSourceData
	diags := req.Config.Get(ctx, &data)
	resp.Diagnostics.Append(diags...)
	if resp.Diagnostics.HasError() {
		return
	}

	tflog.Trace(ctx, "read projects data source")
	var query string
	if data.Query != nil {
		query = *data.Query
	}
<<<<<<< HEAD
	list, err := p.client.ProjectClient().List(ctx, query)
=======
	list, err := p.client.List(ctx, query)
>>>>>>> 3e069679
	if err != nil {
		resp.Diagnostics.AddError("Read Error", fmt.Sprintf("Unable to call read project, got error: %s", err))
		return
	}

	data.Projects = list
<<<<<<< HEAD
=======
	resourceID := strconv.FormatInt(time.Now().Unix(), 10)
	data.ID = &resourceID
>>>>>>> 3e069679
	diags = resp.State.Set(ctx, &data)
	resp.Diagnostics.Append(diags...)

}

func NewProjectsDataSource() datasource.DataSource {
	return &projectsDataSource{}
}<|MERGE_RESOLUTION|>--- conflicted
+++ resolved
@@ -3,11 +3,8 @@
 import (
 	"context"
 	"fmt"
-<<<<<<< HEAD
-=======
 	"strconv"
 	"time"
->>>>>>> 3e069679
 
 	"github.com/EnterpriseDB/terraform-provider-biganimal/pkg/api"
 	"github.com/EnterpriseDB/terraform-provider-biganimal/pkg/models"
@@ -17,30 +14,11 @@
 )
 
 type projectsDataSource struct {
-<<<<<<< HEAD
-	client *api.API
-=======
 	client *api.ProjectClient
->>>>>>> 3e069679
 }
 
 func (p projectsDataSource) Metadata(_ context.Context, req datasource.MetadataRequest, resp *datasource.MetadataResponse) {
 	resp.TypeName = req.ProviderTypeName + "_projects"
-<<<<<<< HEAD
-
-}
-
-// Configure adds the provider configured client to the data source.
-func (d *projectsDataSource) Configure(_ context.Context, req datasource.ConfigureRequest, resp *datasource.ConfigureResponse) {
-	if req.ProviderData == nil {
-		return
-	}
-
-	d.client = req.ProviderData.(*api.API)
-}
-
-type projectsDataSourceData struct {
-=======
 
 }
 
@@ -55,7 +33,6 @@
 
 type projectsDataSourceData struct {
 	ID       *string           `tfsdk:"id"`
->>>>>>> 3e069679
 	Query    *string           `tfsdk:"query"`
 	Projects []*models.Project `tfsdk:"projects"`
 }
@@ -64,13 +41,10 @@
 	resp.Schema = schema.Schema{
 		MarkdownDescription: "The projects data source shows the BigAnimal Projects.",
 		Attributes: map[string]schema.Attribute{
-<<<<<<< HEAD
-=======
 			"id": schema.StringAttribute{
 				Description: "Datasource ID.",
 				Computed:    true,
 			},
->>>>>>> 3e069679
 			"projects": schema.SetNestedAttribute{
 				Description: "List of the organization's projects.",
 				Computed:    true,
@@ -133,22 +107,15 @@
 	if data.Query != nil {
 		query = *data.Query
 	}
-<<<<<<< HEAD
-	list, err := p.client.ProjectClient().List(ctx, query)
-=======
 	list, err := p.client.List(ctx, query)
->>>>>>> 3e069679
 	if err != nil {
 		resp.Diagnostics.AddError("Read Error", fmt.Sprintf("Unable to call read project, got error: %s", err))
 		return
 	}
 
 	data.Projects = list
-<<<<<<< HEAD
-=======
 	resourceID := strconv.FormatInt(time.Now().Unix(), 10)
 	data.ID = &resourceID
->>>>>>> 3e069679
 	diags = resp.State.Set(ctx, &data)
 	resp.Diagnostics.Append(diags...)
 
