--- conflicted
+++ resolved
@@ -224,20 +224,13 @@
 				Description: "Cloud provider. For example, \"aws\", \"azure\", \"gcp\" or \"bah:aws\", \"bah:gcp\".",
 				Computed:    true,
 			},
-<<<<<<< HEAD
+			"volume_snapshot_backup": schema.BoolAttribute{
+				MarkdownDescription: "Enable to take a snapshot of the volume.",
+				Computed:            true,
+			},
 			"transparent_data_encryption": schema.SingleNestedAttribute{
 				MarkdownDescription: "Transparent Data Encryption (TDE) key",
 				Optional:            true,
-
-=======
-			"volume_snapshot_backup": schema.BoolAttribute{
-				MarkdownDescription: "Enable to take a snapshot of the volume.",
-				Computed:            true,
-			},
-			"transparent_data_encryption": schema.SingleNestedAttribute{
-				MarkdownDescription: "Transparent Data Encryption (TDE) key",
-				Optional:            true,
->>>>>>> ab5be950
 				Attributes: map[string]schema.Attribute{
 					"key_id": schema.StringAttribute{
 						MarkdownDescription: "Transparent Data Encryption (TDE) key ID.",
