package api

import (
	"github.com/EnterpriseDB/terraform-provider-biganimal/pkg/models"
)

type DataGroup struct {
	GroupId               *string                   `json:"groupId,omitempty"`
	AllowedIpRanges       *[]models.AllowedIpRange  `json:"allowedIpRanges,omitempty"`
	BackupRetentionPeriod *string                   `json:"backupRetentionPeriod,omitempty"`
	ClusterArchitecture   *ClusterArchitecture      `json:"clusterArchitecture,omitempty"`
	ClusterName           *string                   `json:"clusterName,omitempty"`
	ClusterType           *string                   `json:"clusterType,omitempty"`
	Conditions            *[]Condition              `json:"conditions,omitempty"`
	Connection            *ClusterConnection        `json:"connection,omitempty"`
	CreatedAt             *PointInTime              `json:"createdAt,omitempty"`
	CspAuth               *bool                     `json:"cspAuth,omitempty"`
	InstanceType          *InstanceType             `json:"instanceType,omitempty"`
	LogsUrl               *string                   `json:"logsUrl,omitempty"`
	MetricsUrl            *string                   `json:"metricsUrl,omitempty"`
	PgConfig              *[]models.KeyValue        `json:"pgConfig,omitempty"`
	PgType                *PgType                   `json:"pgType,omitempty"`
	PgVersion             *PgVersion                `json:"pgVersion,omitempty"`
	Phase                 *string                   `json:"phase,omitempty"`
	PrivateNetworking     *bool                     `json:"privateNetworking,omitempty"`
	Provider              *CloudProvider            `json:"provider,omitempty"`
	Region                *Region                   `json:"region,omitempty"`
	ResizingPvc           *[]string                 `json:"resizingPvc,omitempty"`
	Storage               *models.Storage           `json:"storage,omitempty"`
	MaintenanceWindow     *models.MaintenanceWindow `json:"maintenanceWindow,omitempty"`
	ServiceAccountIds     *[]string                 `json:"serviceAccountIds,omitempty"`
	PeAllowedPrincipalIds *[]string                 `json:"peAllowedPrincipalIds,omitempty"`
	RoConnectionUri       *string                   `json:"roConnectionUri,omitempty"`
	ReadOnlyConnections   *bool                     `json:"readOnlyConnections,omitempty"`
<<<<<<< HEAD
	BackupScheduleTime    *string                   `json:"scheduleBackup,omitempty"`
=======
	WalStorage            *models.Storage           `json:"walStorage,omitempty"`
>>>>>>> 4a868a57
}<|MERGE_RESOLUTION|>--- conflicted
+++ resolved
@@ -32,9 +32,6 @@
 	PeAllowedPrincipalIds *[]string                 `json:"peAllowedPrincipalIds,omitempty"`
 	RoConnectionUri       *string                   `json:"roConnectionUri,omitempty"`
 	ReadOnlyConnections   *bool                     `json:"readOnlyConnections,omitempty"`
-<<<<<<< HEAD
 	BackupScheduleTime    *string                   `json:"scheduleBackup,omitempty"`
-=======
 	WalStorage            *models.Storage           `json:"walStorage,omitempty"`
->>>>>>> 4a868a57
 }