--- conflicted
+++ resolved
@@ -171,12 +171,8 @@
 	SuperuserAccess            *bool                        `json:"superuserAccess,omitempty"`
 	Extensions                 *[]ClusterExtension          `json:"extensions,omitempty"`
 	PgBouncer                  *PgBouncer                   `json:"pgBouncer,omitempty"`
-<<<<<<< HEAD
-	EncryptionKey              *EncryptionKey               `json:"encryptionKey,omitempty"`
-=======
 	EncryptionKeyIdReq         *string                      `json:"keyId,omitempty"`
 	EncryptionKeyResp          *EncryptionKey               `json:"encryptionKey,omitempty"`
->>>>>>> 306a502e
 	PgIdentity                 *string                      `json:"pgIdentity,omitempty"`
 }
 
