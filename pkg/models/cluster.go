package models

import (
	"github.com/EnterpriseDB/terraform-provider-biganimal/pkg/constants"
	commonApi "github.com/EnterpriseDB/terraform-provider-biganimal/pkg/models/common/api"
	"github.com/EnterpriseDB/terraform-provider-biganimal/pkg/utils"
	"github.com/hashicorp/terraform-plugin-sdk/v2/helper/schema"
)

func NewCluster(d *schema.ResourceData) (*Cluster, error) {
	// define variables which have different values for a faraway-replica and a cluster
	var (
		SourceId             *string
		clusterPassword      *string
		ClusterType          *string
		clusterPgType        *PgType    = new(PgType)
		clusterPgVersion     *PgVersion = new(PgVersion)
		clusterCloudProvider *Provider  = new(Provider)
		clusterRoConn        *bool
		clusterArchitecture  *Architecture = new(Architecture)
	)

	allowedIpRanges, err := utils.StructFromProps[[]AllowedIpRange](d.Get("allowed_ip_ranges").(*schema.Set).List())
	if err != nil {
		return nil, err
	}

	// determine if ClusterType is either faraway_replica or a cluster
	ClusterType = utils.GetStringP(d, "cluster_type")

	if *ClusterType == "faraway_replica" {
		clusterArchitecture = nil
		clusterCloudProvider = nil
		clusterPgType = nil
		clusterPgVersion = nil
		SourceId = utils.GetStringP(d, "source_cluster_id")
	}

	if *ClusterType == "cluster" || *ClusterType == "" {
		clusterPassword = utils.GetStringP(d, "password")
		clusterPgType.PgTypeId = utils.GetString(d, "pg_type")
		clusterPgVersion.PgVersionId = utils.GetString(d, "pg_version") // d.Get("pg_version").(string),
		clusterCloudProvider.CloudProviderId = utils.GetString(d, "cloud_provider")
		clusterRoConn = utils.GetBoolP(d, "read_only_connections")
		*clusterArchitecture, err = utils.StructFromProps[Architecture](d.Get("cluster_architecture"))
		if err != nil {
			return nil, err
		}
	}

	pgConfig, err := utils.StructFromProps[[]KeyValue](d.Get("pg_config").(*schema.Set).List())
	if err != nil {
		return nil, err
	}

	storage, err := utils.StructFromProps[Storage](d.Get("storage"))
	if err != nil {
		return nil, err
	}

	cluster := &Cluster{
		ReplicaSourceClusterId: SourceId,
		ClusterType:            ClusterType,
		AllowedIpRanges:        &allowedIpRanges,
		BackupRetentionPeriod:  utils.GetStringP(d, "backup_retention_period"),
		ClusterArchitecture:    clusterArchitecture,
		ClusterId:              utils.GetStringP(d, "cluster_id"),
		ClusterName:            utils.GetStringP(d, "cluster_name"),
		CSPAuth:                utils.GetBoolP(d, "csp_auth"),

		//  these are readonly attributes, that come from the cluster api,
		// and end up in the resourceData.  we don't set these from the
		// resource data into the cluster

		// Conditions
		// CreatedAt
		// DeletedAt
		// ExpiredAt
		// FirstRecoverabilityPointAt
		// LogsUrl
		// MetricsUrl
		// Phase
		// ResizingPvc

		InstanceType: &InstanceType{
			InstanceTypeId: utils.GetString(d, "instance_type"),
		},
		Password:          clusterPassword,
		PgConfig:          &pgConfig,
		PgType:            clusterPgType,
		PgVersion:         clusterPgVersion,
		PrivateNetworking: utils.GetBoolP(d, "private_networking"),
		Provider:          clusterCloudProvider,
		Region: &Region{
			Id: utils.GetString(d, "region"),
		},
		ReadOnlyConnections: clusterRoConn,
		Storage:             &storage,
	}

	return cluster, nil
}

// the following two methods create slightly different
// versions of clusters for write operations
// this is awkward, and should be replaced soon.
//
// we need to be able to unset this set of values.
// the api doesn't like being sent this information.
// because these fields are readonly in the api.
// we didn't see this when we were using
// the openapi because we had different struct types
// and these fields were omitted from some of those types

func NewClusterForCreate(d *schema.ResourceData) (*Cluster, error) {
	c, err := NewCluster(d)
	c.ClusterId = nil
	return c, err
}

func NewClusterForUpdate(d *schema.ResourceData) (*Cluster, error) {
	c, err := NewCluster(d)
	c.ClusterId = nil
	c.PgType = nil
	c.PgVersion = nil
	c.Provider = nil
	c.Region = nil
	if *utils.GetStringP(d, "cluster_type") == "faraway_replica" {
		c.ReplicaSourceClusterId = nil
		c.BackupRetentionPeriod = nil
	}
	return c, err
}

// Cluster struct
// everything is omitempty,
// and everything is either nullable, or empty-able
type Cluster struct {
	ClusterType                *string                      `json:"clusterType,omitempty"`
	ReplicaSourceClusterId     *string                      `json:"replicaSourceClusterId,omitempty"`
	AllowedIpRanges            *[]AllowedIpRange            `json:"allowedIpRanges,omitempty"`
	BackupRetentionPeriod      *string                      `json:"backupRetentionPeriod,omitempty"`
	ClusterArchitecture        *Architecture                `json:"clusterArchitecture,omitempty" mapstructure:"cluster_architecture"`
	ClusterId                  *string                      `json:"clusterId,omitempty"`
	ClusterName                *string                      `json:"clusterName,omitempty"`
	Conditions                 []Condition                  `json:"conditions,omitempty"`
	CreatedAt                  *PointInTime                 `json:"createdAt,omitempty"`
	CSPAuth                    *bool                        `json:"cspAuth,omitempty"`
	DeletedAt                  *PointInTime                 `json:"deletedAt,omitempty"`
	ExpiredAt                  *PointInTime                 `json:"expiredAt,omitempty"`
	FirstRecoverabilityPointAt *PointInTime                 `json:"firstRecoverabilityPointAt,omitempty"`
	InstanceType               *InstanceType                `json:"instanceType,omitempty"`
	LogsUrl                    *string                      `json:"logsUrl,omitempty"`
	MetricsUrl                 *string                      `json:"metricsUrl,omitempty"`
	Password                   *string                      `json:"password,omitempty"`
	PgConfig                   *[]KeyValue                  `json:"pgConfig,omitempty"`
	PgType                     *PgType                      `json:"pgType,omitempty"`
	PgVersion                  *PgVersion                   `json:"pgVersion,omitempty"`
	Phase                      *string                      `json:"phase,omitempty"`
	PrivateNetworking          *bool                        `json:"privateNetworking,omitempty"`
	Provider                   *Provider                    `json:"provider,omitempty"`
	ReadOnlyConnections        *bool                        `json:"readOnlyConnections,omitempty"`
	Region                     *Region                      `json:"region,omitempty"`
	ResizingPvc                []string                     `json:"resizingPvc,omitempty"`
	Storage                    *Storage                     `json:"storage,omitempty"`
	FarawayReplicaIds          *[]string                    `json:"farawayReplicaIds,omitempty"`
	Groups                     *[]any                       `json:"groups,omitempty"`
	MaintenanceWindow          *commonApi.MaintenanceWindow `json:"maintenanceWindow,omitempty"`
	ServiceAccountIds          *[]string                    `json:"serviceAccountIds,omitempty"`
	PeAllowedPrincipalIds      *[]string                    `json:"peAllowedPrincipalIds,omitempty"`
	SuperuserAccess            *bool                        `json:"superuserAccess,omitempty"`
	Extensions                 *[]ClusterExtension          `json:"extensions,omitempty"`
	PgBouncer                  *PgBouncer                   `json:"pgBouncer,omitempty"`
<<<<<<< HEAD
	VolumeSnapshot             *bool                        `json:"volumeSnapshotBackup,omitempty"`
=======
	EncryptionKeyIdReq         *string                      `json:"keyId,omitempty"`
	EncryptionKeyResp          *EncryptionKey               `json:"encryptionKey,omitempty"`
	PgIdentity                 *string                      `json:"pgIdentity,omitempty"`
>>>>>>> b48ae410
}

// IsHealthy checks to see if the cluster has the right condition 'biganimal.com/deployed'
// as well as the correct 'healthy' phase.  '
func (c Cluster) IsHealthy() bool {
	if *c.Phase != constants.PHASE_HEALTHY {
		return false
	}
	for _, cond := range c.Conditions {
		if *cond.Type_ == constants.CONDITION_DEPLOYED && *cond.ConditionStatus == "True" {
			return true
		}
	}
	return false
}<|MERGE_RESOLUTION|>--- conflicted
+++ resolved
@@ -171,13 +171,10 @@
 	SuperuserAccess            *bool                        `json:"superuserAccess,omitempty"`
 	Extensions                 *[]ClusterExtension          `json:"extensions,omitempty"`
 	PgBouncer                  *PgBouncer                   `json:"pgBouncer,omitempty"`
-<<<<<<< HEAD
 	VolumeSnapshot             *bool                        `json:"volumeSnapshotBackup,omitempty"`
-=======
 	EncryptionKeyIdReq         *string                      `json:"keyId,omitempty"`
 	EncryptionKeyResp          *EncryptionKey               `json:"encryptionKey,omitempty"`
 	PgIdentity                 *string                      `json:"pgIdentity,omitempty"`
->>>>>>> b48ae410
 }
 
 // IsHealthy checks to see if the cluster has the right condition 'biganimal.com/deployed'
