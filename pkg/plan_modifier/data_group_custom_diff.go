--- conflicted
+++ resolved
@@ -5,6 +5,7 @@
 	"fmt"
 	"reflect"
 
+	"github.com/EnterpriseDB/terraform-provider-biganimal/pkg/models"
 	"github.com/EnterpriseDB/terraform-provider-biganimal/pkg/models/pgd/terraform"
 	"github.com/hashicorp/terraform-plugin-framework/path"
 	"github.com/hashicorp/terraform-plugin-framework/resource/schema/planmodifier"
@@ -31,49 +32,36 @@
 
 // PlanModifySet implements the plan modification logic.
 func (m CustomDataGroupDiffModifier) PlanModifySet(ctx context.Context, req planmodifier.SetRequest, resp *planmodifier.SetResponse) {
-	networkingAllowedIpRangesSetFunc := func(description string) basetypes.SetValue {
-		defaultAttrs := map[string]attr.Value{"cidr_block": basetypes.NewStringValue("0.0.0.0/0"), "description": basetypes.NewStringValue(description)}
-		defaultAttrTypes := map[string]attr.Type{"cidr_block": defaultAttrs["cidr_block"].Type(ctx), "description": defaultAttrs["description"].Type(ctx)}
-
-		defaultObjectValue := basetypes.NewObjectValueMust(defaultAttrTypes, defaultAttrs)
-		setOfObjects := []attr.Value{}
-		setOfObjects = append(setOfObjects, defaultObjectValue)
-		return basetypes.NewSetValueMust(defaultObjectValue.Type(ctx), setOfObjects)
-	}
-
+	// private networking case when doing create
 	if req.StateValue.IsNull() {
-
-		newNetworkingPlan := []attr.Value{}
-		for _, pDg := range resp.PlanValue.Elements() {
-			pDgAttrTypes := types.ObjectNull(pDg.(basetypes.ObjectValue).AttributeTypes(ctx))
-			pDgAttrValues := pDg.(basetypes.ObjectValue).Attributes()
-
-			if pDgAttrValues["private_networking"].(basetypes.BoolValue).ValueBool() {
-				// fix to set the correct allowed ip ranges to allow all if a PGD data group has private networking set as true
-				pDgAttrValues["allowed_ip_ranges"] = networkingAllowedIpRangesSetFunc("To allow all access")
-				dgOb, diag := types.ObjectValue(pDgAttrTypes.AttributeTypes(ctx), pDgAttrValues)
-				if diag.HasError() {
-					resp.Diagnostics.Append(diag...)
-					return
-				}
-
-				newNetworkingPlan = append(newNetworkingPlan, dgOb)
-			} else if len(pDgAttrValues["allowed_ip_ranges"].(types.Set).Elements()) == 0 {
+		var planDgsObs []terraform.DataGroup
+		diag := resp.PlanValue.ElementsAs(ctx, &planDgsObs, false)
+		if diag.ErrorsCount() > 0 {
+			resp.Diagnostics.Append(diag...)
+			return
+		}
+
+		for _, pDg := range planDgsObs {
+			// fix to set the correct allowed ip ranges to allow all if a PGD data group has private networking set as true
+			if pDg.PrivateNetworking != nil && *pDg.PrivateNetworking {
+				pDg.AllowedIpRanges = &[]models.AllowedIpRange{{CidrBlock: "0.0.0.0/0", Description: "To allow all access"}}
 				// fix to set the correct allowed ip ranges for PGD data group if allowed ip ranges length is 0
-				pDgAttrValues["allowed_ip_ranges"] = networkingAllowedIpRangesSetFunc("")
-				dgOb, diag := types.ObjectValue(pDgAttrTypes.AttributeTypes(ctx), pDgAttrValues)
-				if diag.HasError() {
-					resp.Diagnostics.Append(diag...)
-					return
-				}
-
-				newNetworkingPlan = append(newNetworkingPlan, dgOb)
-			}
-		}
-
-		if len(newNetworkingPlan) != 0 {
-			resp.PlanValue = basetypes.NewSetValueMust(newNetworkingPlan[0].Type(ctx), newNetworkingPlan)
-		}
+			} else if pDg.AllowedIpRanges != nil && len(*pDg.AllowedIpRanges) == 0 {
+				pDg.AllowedIpRanges = &[]models.AllowedIpRange{{CidrBlock: "0.0.0.0/0", Description: ""}}
+			}
+		}
+
+		mapState := tfsdk.State{Schema: req.Plan.Schema, Raw: req.Plan.Raw}
+		diag = mapState.SetAttribute(ctx, path.Root("data_groups"), planDgsObs)
+		if diag.ErrorsCount() > 0 {
+			resp.Diagnostics.Append(diag...)
+			return
+		}
+
+		tfDgsMap := new(types.Set)
+		mapState.GetAttribute(ctx, path.Root("data_groups"), tfDgsMap)
+
+		resp.PlanValue = *tfDgsMap
 
 		return
 	}
@@ -83,7 +71,7 @@
 		return
 	}
 
-	newPlan := []terraform.DataGroup{}
+	newDgPlan := []terraform.DataGroup{}
 
 	var stateDgsObs []terraform.DataGroup
 	diag := req.StateValue.ElementsAs(ctx, &stateDgsObs, false)
@@ -103,7 +91,6 @@
 	// https://developer.hashicorp.com/terraform/plugin/framework/resources/plan-modification#caveats
 	// sort the order of the plan the same as the state, state is from the read and plan is from the config
 	// plan will compare against state from read() and plan will also verify it is the same as the config via schema types
-<<<<<<< HEAD
 	for _, sDg := range stateDgsObs {
 		for _, pDg := range planDgsObs {
 			// set the unknowns manually for delete and add group.
@@ -126,66 +113,15 @@
 				pDg.Storage.Iops = sDg.Storage.Iops
 				pDg.Storage.Throughput = sDg.Storage.Throughput
 
-				newPlan = append(newPlan, pDg)
-=======
-	for _, sDg := range stateDgs {
-		stateRegion := sDg.(basetypes.ObjectValue).Attributes()["region"]
-		for _, pDg := range planDgs {
-			planRegion := pDg.(basetypes.ObjectValue).Attributes()["region"]
-			if stateRegion.Equal(planRegion) {
-				// set the unknowns manually for delete and add group.
-				// if we don't set manually and it is set the same way as useStateForUnknown,
-				// then when it puts the state in plan value it will be set by plan dg index
-				// against state dg index which will be in wrong order if delete a group.
-				pDgAttrTypes := types.ObjectNull(planDgs[0].(basetypes.ObjectValue).AttributeTypes(ctx))
-				pDgAttrValues := pDg.(basetypes.ObjectValue).Attributes()
-				sDgAttrValues := sDg.(basetypes.ObjectValue).Attributes()
-
-				pDgClusterArch := pDgAttrValues["cluster_architecture"].(basetypes.ObjectValue).Attributes()
-				sDgClusterArch := sDgAttrValues["cluster_architecture"].(basetypes.ObjectValue).Attributes()
-				clusterArchAttrTypes := types.ObjectNull(pDgAttrValues["cluster_architecture"].(basetypes.ObjectValue).AttributeTypes(ctx))
-				ClusterArchAttrValues := pDgClusterArch
-				ClusterArchAttrValues["cluster_architecture_name"] = sDgClusterArch["cluster_architecture_name"]
-				ClusterArchAttrValues["witness_nodes"] = sDgClusterArch["witness_nodes"]
-
-				pDgAttrValues["cluster_architecture"] = types.ObjectValueMust(clusterArchAttrTypes.AttributeTypes(ctx), ClusterArchAttrValues)
-
-				pDgAttrValues["cluster_name"] = sDgAttrValues["cluster_name"]
-				pDgAttrValues["cluster_type"] = sDgAttrValues["cluster_type"]
-				pDgAttrValues["conditions"] = sDgAttrValues["conditions"]
-				pDgAttrValues["connection_uri"] = sDgAttrValues["connection_uri"]
-				pDgAttrValues["created_at"] = sDgAttrValues["created_at"]
-				pDgAttrValues["group_id"] = sDgAttrValues["group_id"]
-				pDgAttrValues["logs_url"] = sDgAttrValues["logs_url"]
-				pDgAttrValues["metrics_url"] = sDgAttrValues["metrics_url"]
-				pDgAttrValues["phase"] = sDgAttrValues["phase"]
-				pDgAttrValues["resizing_pvc"] = sDgAttrValues["resizing_pvc"]
-
-				pDgStorage := pDgAttrValues["storage"].(basetypes.ObjectValue).Attributes()
-				sDgStorage := sDgAttrValues["storage"].(basetypes.ObjectValue).Attributes()
-				storageAttrTypes := types.ObjectNull(pDgAttrValues["storage"].(basetypes.ObjectValue).AttributeTypes(ctx))
-				storageAttrValues := pDgStorage
-				storageAttrValues["iops"] = sDgStorage["iops"]
-				storageAttrValues["throughput"] = sDgStorage["throughput"]
-
-				pDgAttrValues["storage"] = types.ObjectValueMust(storageAttrTypes.AttributeTypes(ctx), storageAttrValues)
-
 				// fix to set the correct allowed ip ranges to allow all if a PGD data group has private networking set as true
-				if pDgAttrValues["private_networking"].(basetypes.BoolValue).ValueBool() {
-					pDgAttrValues["allowed_ip_ranges"] = networkingAllowedIpRangesSetFunc("To allow all access")
+				if pDg.PrivateNetworking != nil && *pDg.PrivateNetworking {
+					pDg.AllowedIpRanges = &[]models.AllowedIpRange{{CidrBlock: "0.0.0.0/0", Description: "To allow all access"}}
 					// fix to set the correct allowed ip ranges for PGD data group if allowed ip ranges length is 0
-				} else if len(pDgAttrValues["allowed_ip_ranges"].(basetypes.SetValue).Elements()) == 0 {
-					pDgAttrValues["allowed_ip_ranges"] = networkingAllowedIpRangesSetFunc("")
+				} else if pDg.AllowedIpRanges != nil && len(*pDg.AllowedIpRanges) == 0 {
+					pDg.AllowedIpRanges = &[]models.AllowedIpRange{{CidrBlock: "0.0.0.0/0", Description: ""}}
 				}
 
-				dgOb, diag := types.ObjectValue(pDgAttrTypes.AttributeTypes(ctx), pDgAttrValues)
-				if diag.HasError() {
-					resp.Diagnostics.Append(diag...)
-					return
-				}
-
-				newPlan = append(newPlan, dgOb)
->>>>>>> 33ec879a
+				newDgPlan = append(newDgPlan, pDg)
 			}
 		}
 	}
@@ -201,7 +137,7 @@
 		}
 
 		if !planGroupExistsInStateGroups {
-			newPlan = append(newPlan, pDg)
+			newDgPlan = append(newDgPlan, pDg)
 			resp.Diagnostics.AddWarning("Adding new data group", fmt.Sprintf("Adding new data group with region %v", pDg.Region.RegionId))
 		}
 	}
@@ -221,22 +157,22 @@
 		}
 	}
 
-	if len(newPlan) == 0 {
+	if len(newDgPlan) == 0 {
 		resp.Diagnostics.AddWarning("Plan data group generation error", "Plan data group error: regions may not be matching, regions missing in config or no data groups in config")
 		return
 	}
 
-	customState := tfsdk.State{Schema: req.Plan.Schema, Raw: req.Plan.Raw}
-	diag = customState.SetAttribute(ctx, path.Root("data_groups"), planDgsObs)
+	mapState := tfsdk.State{Schema: req.Plan.Schema, Raw: req.Plan.Raw}
+	diag = mapState.SetAttribute(ctx, path.Root("data_groups"), planDgsObs)
 	if diag.ErrorsCount() > 0 {
 		resp.Diagnostics.Append(diag...)
 		return
 	}
 
-	tfDgs := new(types.Set)
-	customState.GetAttribute(ctx, path.Root("data_groups"), tfDgs)
-
-	resp.PlanValue = *tfDgs
+	tfDgsMap := new(types.Set)
+	mapState.GetAttribute(ctx, path.Root("data_groups"), tfDgsMap)
+
+	resp.PlanValue = *tfDgsMap
 
 	for _, pDg := range planDgsObs {
 		if len(stateDgsObs) == 0 {
@@ -363,14 +299,11 @@
 			}
 
 			// pg config
-			planPgConfig := planDg.(basetypes.ObjectValue).Attributes()["pg_config"]
-			statePgConfig := stateDgs[*stateDgKey].(basetypes.ObjectValue).Attributes()["pg_config"]
-
-			if !planPgConfig.Equal(statePgConfig) {
+			if !reflect.DeepEqual(pDg.PgConfig, foundStateDg.PgConfig) {
 				resp.Diagnostics.AddWarning("Pg config changed", fmt.Sprintf("Pg config changed from %v to %v for data group with region %v",
-					statePgConfig,
-					planPgConfig,
-					stateDgRegion))
+					*foundStateDg.PgConfig,
+					*pDg.PgConfig,
+					foundStateDg.Region.RegionId))
 			}
 		}
 	}
