package plan_modifier

import (
	"context"
	"fmt"

	"github.com/hashicorp/terraform-plugin-framework/attr"
	"github.com/hashicorp/terraform-plugin-framework/resource/schema/planmodifier"
	"github.com/hashicorp/terraform-plugin-framework/types/basetypes"
)

func CustomDataGroupDiffConfig() planmodifier.Set {
	return customDataGroupDiffModifier{}
}

// customDataGroupModifier implements the plan modifier.
type customDataGroupDiffModifier struct{}

// Description returns a human-readable description of the plan modifier.
func (m customDataGroupDiffModifier) Description(_ context.Context) string {
	return "Once set, the value of this attribute in state will not change."
}

// MarkdownDescription returns a markdown description of the plan modifier.
func (m customDataGroupDiffModifier) MarkdownDescription(_ context.Context) string {
	return "Once set, the value of this attribute in state will not change."
}

// PlanModifySet implements the plan modification logic.
func (m customDataGroupDiffModifier) PlanModifySet(ctx context.Context, req planmodifier.SetRequest, resp *planmodifier.SetResponse) {
	if req.StateValue.IsNull() {
		return
	}

	planDgs := resp.PlanValue.Elements()
	stateDgs := req.StateValue.Elements()

	if len(planDgs) == 0 {
		resp.Diagnostics.AddWarning("No data groups in config", "No data groups in config please add at least 1 data group")
		return
	}

	newPlan := []attr.Value{}

	// hack need to sort plan we are using a slice instead of type.Set. This is so the compare and value setting is correct
	// https://developer.hashicorp.com/terraform/plugin/framework/resources/plan-modification#caveats
	// sort the order of the plan the same as the state, state is from the read and plan is from the config
	for _, sDg := range stateDgs {
		stateRegion := sDg.(basetypes.ObjectValue).Attributes()["region"]
		for _, pDg := range planDgs {
			planRegion := pDg.(basetypes.ObjectValue).Attributes()["region"]
			if stateRegion.Equal(planRegion) {
				newPlan = append(newPlan, pDg)
			}
		}
	}

	// add new groups
	for _, pDg := range planDgs {
		planGroupExistsInStateGroups := false
		var planRegion attr.Value
		planRegion = pDg.(basetypes.ObjectValue).Attributes()["region"]
		for _, sDg := range stateDgs {
			stateRegion := sDg.(basetypes.ObjectValue).Attributes()["region"]
			if stateRegion.Equal(planRegion) {
				planGroupExistsInStateGroups = true
				break
			}
		}

		if !planGroupExistsInStateGroups {
			newPlan = append(newPlan, pDg)
			resp.Diagnostics.AddWarning("Adding new data group", fmt.Sprintf("Adding new data group with region %v", planRegion))
		}
	}

	// remove groups
	for _, sDg := range stateDgs {
		stateGroupExistsInPlanGroups := false
		var stateRegion attr.Value
		stateRegion = sDg.(basetypes.ObjectValue).Attributes()["region"]
		for _, pDg := range planDgs {
			planRegion := pDg.(basetypes.ObjectValue).Attributes()["region"]
			if stateRegion.Equal(planRegion) {
				stateGroupExistsInPlanGroups = true
				break
			}
		}

		if !stateGroupExistsInPlanGroups {
			resp.Diagnostics.AddWarning("Removing data group", fmt.Sprintf("Removing data group with region %v", stateRegion))
		}
	}

	if len(newPlan) == 0 {
		resp.Diagnostics.AddWarning("Plan data group generation error", "Plan data group error: regions may not be matching, regions missing in config or no data groups in config")
		return
	}
	resp.PlanValue = basetypes.NewSetValueMust(newPlan[0].Type(ctx), newPlan)

	for _, planDg := range resp.PlanValue.Elements() {
		if stateDgs == nil {
			return
		}
		var stateDgKey *int
		for k := range stateDgs {
			if stateDgs[k].(basetypes.ObjectValue).Attributes()["region"].Equal(planDg.(basetypes.ObjectValue).Attributes()["region"]) {
				k := k
				stateDgKey = &k
				break
			}
		}

		// data group may not exist because user is adding a new group with a new region
		if stateDgKey == nil {
			continue
		}

		if stateDgKey != nil {

			// allowed ips
			planAllowedIps := planDg.(basetypes.ObjectValue).Attributes()["allowed_ip_ranges"]
			stateAllowedIps := stateDgs[*stateDgKey].(basetypes.ObjectValue).Attributes()["allowed_ip_ranges"]

			if !planAllowedIps.Equal(stateAllowedIps) {
				resp.Diagnostics.AddWarning("Allowed IP ranges changed", fmt.Sprintf("Allowed IP ranges have changed from %v to %v",
					stateAllowedIps,
					planAllowedIps))
			}

			// backup retention period
			planBackupRetention := planDg.(basetypes.ObjectValue).Attributes()["backup_retention_period"]
			stateBackupRetention := stateDgs[*stateDgKey].(basetypes.ObjectValue).Attributes()["backup_retention_period"]

			if !planBackupRetention.Equal(stateBackupRetention) {
				resp.Diagnostics.AddWarning("Backup retention changed", fmt.Sprintf("backup retention period has changed from %v to %v",
					stateBackupRetention,
					planBackupRetention))
			}

			// cluster architecture
			planArch := planDg.(basetypes.ObjectValue).Attributes()["cluster_architecture"]
			stateArch := stateDgs[*stateDgKey].(basetypes.ObjectValue).Attributes()["cluster_architecture"]

			pArchId := planArch.(basetypes.ObjectValue).Attributes()["cluster_architecture_id"]
			pArchWitnessNodes := planArch.(basetypes.ObjectValue).Attributes()["witness_nodes"]
			pArchNodes := planArch.(basetypes.ObjectValue).Attributes()["nodes"]

			sArchId := stateArch.(basetypes.ObjectValue).Attributes()["cluster_architecture_id"]
			sArchWitnessNodes := stateArch.(basetypes.ObjectValue).Attributes()["witness_nodes"]
			sArchNodes := stateArch.(basetypes.ObjectValue).Attributes()["nodes"]

			if !pArchId.Equal(sArchId) || !pArchWitnessNodes.Equal(sArchWitnessNodes) || !pArchNodes.Equal(sArchNodes) {
				resp.Diagnostics.AddWarning("Cluster architecture changed", fmt.Sprintf("Cluster architecture changed from %v to %v",
					stateArch,
					planArch))
			}

			// csp auth
			planCspAuth := planDg.(basetypes.ObjectValue).Attributes()["csp_auth"]
			stateCspAuth := stateDgs[*stateDgKey].(basetypes.ObjectValue).Attributes()["csp_auth"]

			if !planCspAuth.Equal(stateCspAuth) {
				resp.Diagnostics.AddWarning("CSP auth changed", fmt.Sprintf("CSP auth changed from %v to %v",
					stateCspAuth,
					planCspAuth))
			}

			// instance type
			planInstanceType := planDg.(basetypes.ObjectValue).Attributes()["instance_type"]
			stateInstanceType := stateDgs[*stateDgKey].(basetypes.ObjectValue).Attributes()["instance_type"]

			if !planInstanceType.Equal(stateInstanceType) {
				resp.Diagnostics.AddWarning("Instance type changed", fmt.Sprintf("Instance type changed from %v to %v",
					stateInstanceType,
					planInstanceType))
			}

			// pg config
			planPgConfig := planDg.(basetypes.ObjectValue).Attributes()["pg_config"]
			statePgConfig := stateDgs[*stateDgKey].(basetypes.ObjectValue).Attributes()["pg_config"]

			if !planPgConfig.Equal(statePgConfig) {
				resp.Diagnostics.AddWarning("PG config changed", fmt.Sprintf("PG config changed from %v to %v",
					statePgConfig,
					planPgConfig))
			}

			// storage
			planStorage := planDg.(basetypes.ObjectValue).Attributes()["storage"]
			stateStorage := stateDgs[*stateDgKey].(basetypes.ObjectValue).Attributes()["storage"]

			pStorageType := planStorage.(basetypes.ObjectValue).Attributes()["volume_type"]
			pStorageProperties := planStorage.(basetypes.ObjectValue).Attributes()["volume_properties"]
			pStorageSize := planStorage.(basetypes.ObjectValue).Attributes()["size"]

			sStorageType := stateStorage.(basetypes.ObjectValue).Attributes()["volume_type"]
			sStorageProperties := stateStorage.(basetypes.ObjectValue).Attributes()["volume_properties"]
			sStorageSize := stateStorage.(basetypes.ObjectValue).Attributes()["size"]

			if !pStorageType.Equal(sStorageType) || !pStorageProperties.Equal(sStorageProperties) || !pStorageSize.Equal(sStorageSize) {
				resp.Diagnostics.AddWarning("Storage changed", fmt.Sprintf("Storage changed from %v to %v",
					stateStorage,
					planStorage))
			}

<<<<<<< HEAD
			// pg type
			planPGType := planDg.(basetypes.ObjectValue).Attributes()["pg_type"]
			statePGType := stateDgs[*stateDgKey].(basetypes.ObjectValue).Attributes()["pg_type"]
=======
		if !planPGType.Equal(statePGType) {
			resp.Diagnostics.AddError("PG type cannot be changed",
				fmt.Sprintf("PG type cannot be changed. PG type changed from expected value %v to %v in config",
					statePGType,
					planPGType))
			return
		}
>>>>>>> 397f9d8a

			if !planPGType.Equal(statePGType) {
				resp.Diagnostics.AddWarning("PG type changed", fmt.Sprintf("PG type changed from %v to %v",
					statePGType,
					planPGType))
			}

<<<<<<< HEAD
			// pg version
			planPGVersion := planDg.(basetypes.ObjectValue).Attributes()["pg_version"]
			statePGVersion := stateDgs[*stateDgKey].(basetypes.ObjectValue).Attributes()["pg_version"]
=======
		if !planPGVersion.Equal(statePGVersion) {
			resp.Diagnostics.AddError("PG version cannot be changed",
				fmt.Sprintf("PG version cannot be changed. PG version changed from expected value %v to %v in config",
					statePGVersion,
					planPGVersion))
			return
		}
>>>>>>> 397f9d8a

			if !planPGVersion.Equal(statePGVersion) {
				resp.Diagnostics.AddWarning("PG version changed", fmt.Sprintf("PG version changed from %v to %v",
					statePGVersion,
					planPGVersion))
			}

			// networking
			planNetworking := planDg.(basetypes.ObjectValue).Attributes()["private_networking"]
			stateNetworking := stateDgs[*stateDgKey].(basetypes.ObjectValue).Attributes()["private_networking"]

			if !planNetworking.Equal(stateNetworking) {
				resp.Diagnostics.AddWarning("Private networking changed", fmt.Sprintf("Private networking changed from %v to %v",
					stateNetworking,
					planNetworking))
			}

<<<<<<< HEAD
			// cloud provider
			planCloudProvider := planDg.(basetypes.ObjectValue).Attributes()["cloud_provider"]
			stateCloudProvider := stateDgs[*stateDgKey].(basetypes.ObjectValue).Attributes()["cloud_provider"]
=======
		if !planCloudProvider.Equal(stateCloudProvider) {
			resp.Diagnostics.AddError("Cloud provider cannot be changed",
				fmt.Sprintf("Cloud provider cannot be changed. Cloud provider changed from expected value: %v to %v in config",
					stateCloudProvider,
					planCloudProvider))
			return
		}
>>>>>>> 397f9d8a

			if !planCloudProvider.Equal(stateCloudProvider) {
				resp.Diagnostics.AddWarning("Cloud provider changed", fmt.Sprintf("Cloud provider changed from %v to %v",
					stateCloudProvider,
					planCloudProvider))
			}

			// region
			planRegion := planDg.(basetypes.ObjectValue).Attributes()["region"]
			stateRegion := stateDgs[*stateDgKey].(basetypes.ObjectValue).Attributes()["region"]

			if !planRegion.Equal(stateRegion) {
				resp.Diagnostics.AddWarning("Region changed", fmt.Sprintf("Region changed from %v to %v",
					stateRegion,
					planRegion))
			}

			// maintenance window
			planMW := planDg.(basetypes.ObjectValue).Attributes()["maintenance_window"]
			stateMw := stateDgs[*stateDgKey].(basetypes.ObjectValue).Attributes()["maintenance_window"]

			if !planMW.Equal(stateMw) {
				resp.Diagnostics.AddWarning("Maintenance window changed", fmt.Sprintf("Maintenance window changed from %v to %v",
					stateMw,
					planMW))
			}
		}

	}
}<|MERGE_RESOLUTION|>--- conflicted
+++ resolved
@@ -111,7 +111,7 @@
 			}
 		}
 
-		// data group may not exist because user is adding a new group with a new region
+		// data group may not exist in state because user is adding a new group with a new region
 		if stateDgKey == nil {
 			continue
 		}
@@ -204,44 +204,28 @@
 					planStorage))
 			}
 
-<<<<<<< HEAD
 			// pg type
 			planPGType := planDg.(basetypes.ObjectValue).Attributes()["pg_type"]
 			statePGType := stateDgs[*stateDgKey].(basetypes.ObjectValue).Attributes()["pg_type"]
-=======
-		if !planPGType.Equal(statePGType) {
-			resp.Diagnostics.AddError("PG type cannot be changed",
-				fmt.Sprintf("PG type cannot be changed. PG type changed from expected value %v to %v in config",
-					statePGType,
-					planPGType))
-			return
-		}
->>>>>>> 397f9d8a
 
 			if !planPGType.Equal(statePGType) {
-				resp.Diagnostics.AddWarning("PG type changed", fmt.Sprintf("PG type changed from %v to %v",
-					statePGType,
-					planPGType))
-			}
-
-<<<<<<< HEAD
+				resp.Diagnostics.AddError("PG type cannot be changed",
+					fmt.Sprintf("PG type cannot be changed. PG type changed from expected value %v to %v in config",
+						statePGType,
+						planPGType))
+				return
+			}
+
 			// pg version
 			planPGVersion := planDg.(basetypes.ObjectValue).Attributes()["pg_version"]
 			statePGVersion := stateDgs[*stateDgKey].(basetypes.ObjectValue).Attributes()["pg_version"]
-=======
-		if !planPGVersion.Equal(statePGVersion) {
-			resp.Diagnostics.AddError("PG version cannot be changed",
-				fmt.Sprintf("PG version cannot be changed. PG version changed from expected value %v to %v in config",
-					statePGVersion,
-					planPGVersion))
-			return
-		}
->>>>>>> 397f9d8a
 
 			if !planPGVersion.Equal(statePGVersion) {
-				resp.Diagnostics.AddWarning("PG version changed", fmt.Sprintf("PG version changed from %v to %v",
-					statePGVersion,
-					planPGVersion))
+				resp.Diagnostics.AddError("PG version cannot be changed",
+					fmt.Sprintf("PG version cannot be changed. PG version changed from expected value %v to %v in config",
+						statePGVersion,
+						planPGVersion))
+				return
 			}
 
 			// networking
@@ -254,24 +238,16 @@
 					planNetworking))
 			}
 
-<<<<<<< HEAD
 			// cloud provider
 			planCloudProvider := planDg.(basetypes.ObjectValue).Attributes()["cloud_provider"]
 			stateCloudProvider := stateDgs[*stateDgKey].(basetypes.ObjectValue).Attributes()["cloud_provider"]
-=======
-		if !planCloudProvider.Equal(stateCloudProvider) {
-			resp.Diagnostics.AddError("Cloud provider cannot be changed",
-				fmt.Sprintf("Cloud provider cannot be changed. Cloud provider changed from expected value: %v to %v in config",
-					stateCloudProvider,
-					planCloudProvider))
-			return
-		}
->>>>>>> 397f9d8a
 
 			if !planCloudProvider.Equal(stateCloudProvider) {
-				resp.Diagnostics.AddWarning("Cloud provider changed", fmt.Sprintf("Cloud provider changed from %v to %v",
-					stateCloudProvider,
-					planCloudProvider))
+				resp.Diagnostics.AddError("Cloud provider cannot be changed",
+					fmt.Sprintf("Cloud provider cannot be changed. Cloud provider changed from expected value: %v to %v in config",
+						stateCloudProvider,
+						planCloudProvider))
+				return
 			}
 
 			// region
