terraform {
  required_providers {
    biganimal = {
      source  = "biganimal"
      version = "0.3.1"
    }
  }
}

data "biganimal_region" "this" {
  cloud_provider = var.cloud_provider
<<<<<<< HEAD
  region_id      = "us-east-1"
=======
  region_id = var.region_id

>>>>>>> 06b3d436
}

output "regions" {
  value = data.biganimal_region.this.regions
}

output "cloud_provider_id" {
  value = data.biganimal_region.this.cloud_provider
}<|MERGE_RESOLUTION|>--- conflicted
+++ resolved
@@ -9,12 +9,7 @@
 
 data "biganimal_region" "this" {
   cloud_provider = var.cloud_provider
-<<<<<<< HEAD
-  region_id      = "us-east-1"
-=======
   region_id = var.region_id
-
->>>>>>> 06b3d436
 }
 
 output "regions" {
