--- conflicted
+++ resolved
@@ -42,11 +42,7 @@
     },
   ]
 
-<<<<<<< HEAD
-  backup_retention_period = "6d"
-=======
   backup_retention_period = "8d"
->>>>>>> 791f0442
   csp_auth                = false
   instance_type           = "gcp:e2-highcpu-4"
 
@@ -54,19 +50,6 @@
   // max_connections, max_locks_per_transaction, max_prepared_transactions, max_wal_senders, max_worker_processes.
   // it is highly recommended setting these values to be equal to or greater than the source cluster's.
   // Please visit [this page](https://www.enterprisedb.com/docs/biganimal/latest/using_cluster/managing_replicas/#modify-a-faraway-replica)for best practices.
-<<<<<<< HEAD
-  pg_config {
-    name  = "max_connections"
-    value = "100"
-  }
-
-  pg_config {
-    name  = "max_locks_per_transaction"
-    value = "64"
-  }
-
-  storage {
-=======
   pg_config = [
     {
       name  = "max_connections"
@@ -79,23 +62,23 @@
   ]
 
   storage = {
->>>>>>> 791f0442
     volume_type       = "pd-ssd"
     volume_properties = "pd-ssd"
     size              = "4 Gi"
   }
   private_networking = false
   region             = "us-east1"
-<<<<<<< HEAD
 
-  #tags {
-  #  tag_name  = "test-tag-name-1"
-  #  color = "blue"
-  #}
-  #tags {
-  #  tag_name  = "test-tag-name-2"
-  #}
-=======
+  #tags = [
+  #  {
+  #     tag_name  = "test-tag-1"
+  #     color = "blue"
+  #  },
+  #  {
+  #     tag_name  = "test-tag-2"
+  #  },
+  #]
+
   # pe_allowed_principal_ids = [
   #   <example_value> # ex: "development-data-123456"
   # ]
@@ -109,5 +92,4 @@
   # }
 
   volume_snapshot_backup = false
->>>>>>> 791f0442
 }