--- conflicted
+++ resolved
@@ -76,11 +76,7 @@
       }
       private_networking = false
       cloud_provider = {
-<<<<<<< HEAD
-        cloud_provider_id = "aws" // use "bah:aws" for BigAnimal's cloud account AWS
-=======
         cloud_provider_id = "bah:aws" // "bah:aws" uses BigAnimal's cloud account AWS, use "aws" for your cloud account
->>>>>>> 8525388f
       }
       region = {
         region_id = "eu-west-1"
@@ -137,11 +133,7 @@
       }
       private_networking = false
       cloud_provider = {
-<<<<<<< HEAD
-        cloud_provider_id = "aws" // use "bah:aws" for BigAnimal's cloud account AWS
-=======
         cloud_provider_id = "bah:aws" // "bah:aws" uses BigAnimal's cloud account AWS, use "aws" for your cloud account
->>>>>>> 8525388f
       }
       region = {
         region_id = "eu-west-2"
@@ -162,11 +154,7 @@
         region_id = "us-east-1"
       }
       cloud_provider = {
-<<<<<<< HEAD
-        cloud_provider_id = "aws" // use "bah:aws" for BigAnimal's cloud account AWS
-=======
         cloud_provider_id = "bah:aws" // "bah:aws" uses BigAnimal's cloud account AWS, use "aws" for your cloud account
->>>>>>> 8525388f
       }
       maintenance_window = {
         is_enabled = true
