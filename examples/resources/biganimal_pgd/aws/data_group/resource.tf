terraform {
  required_providers {
    biganimal = {
      source  = "EnterpriseDB/biganimal"
      version = "0.10.0"
    }
    random = {
      source  = "hashicorp/random"
      version = "3.6.0"
    }
  }
}

resource "random_password" "password" {
  length           = 16
  special          = true
  override_special = "!#$%&*()-_=+[]{}<>:?"
}

variable "cluster_name" {
  type        = string
  description = "The name of the cluster."
}

variable "project_id" {
  type        = string
  description = "BigAnimal Project ID"
}

resource "biganimal_pgd" "pgd_cluster" {
  cluster_name = var.cluster_name
  project_id   = var.project_id
  password     = resource.random_password.password.result
  pause        = false
  data_groups = [
    {
      allowed_ip_ranges = [
        {
          cidr_block  = "127.0.0.1/32"
          description = "localhost"
        },
        {
          cidr_block  = "192.168.0.1/32"
          description = "description!"
        },
      ]
      backup_retention_period = "6d"
      cluster_architecture = {
        cluster_architecture_id = "pgd"
        nodes                   = 3
      }
      csp_auth = false
      instance_type = {
        instance_type_id = "aws:m5.large"
      }
      pg_config = [
        {
          name  = "application_name"
          value = "created through terraform"
        },
        {
          name  = "array_nulls"
          value = "off"
        },
      ]
      storage = {
        volume_type       = "gp3"
        volume_properties = "gp3"
        size              = "32 Gi"
      }
      pg_type = {
        pg_type_id = "epas"
      }
      pg_version = {
        pg_version_id = "15"
      }
      private_networking = false
      cloud_provider = {
<<<<<<< HEAD
        cloud_provider_id = "aws" // use "bah:aws" for BigAnimal's cloud account AWS
=======
        cloud_provider_id = "bah:aws" // "bah:aws" uses BigAnimal's cloud account AWS, use "aws" for your cloud account
>>>>>>> 8525388f
      }
      region = {
        region_id = "eu-central-1"
      }
      maintenance_window = {
        is_enabled = true
        start_day  = 6
        start_time = "13:00"
      }
      # pe_allowed_principal_ids = [
      #   <example_value> # ex: 123456789012
      # ]
    }
  ]
}

output "password" {
  sensitive = true
  value     = resource.biganimal_pgd.pgd_cluster.password
}<|MERGE_RESOLUTION|>--- conflicted
+++ resolved
@@ -76,11 +76,7 @@
       }
       private_networking = false
       cloud_provider = {
-<<<<<<< HEAD
-        cloud_provider_id = "aws" // use "bah:aws" for BigAnimal's cloud account AWS
-=======
         cloud_provider_id = "bah:aws" // "bah:aws" uses BigAnimal's cloud account AWS, use "aws" for your cloud account
->>>>>>> 8525388f
       }
       region = {
         region_id = "eu-central-1"
