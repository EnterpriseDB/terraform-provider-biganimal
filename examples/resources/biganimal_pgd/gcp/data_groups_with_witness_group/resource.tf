--- conflicted
+++ resolved
@@ -76,11 +76,7 @@
       }
       private_networking = false
       cloud_provider = {
-<<<<<<< HEAD
-        cloud_provider_id = "gcp" // use "bah:gcp" for BigAnimal's cloud account Google Cloud provider
-=======
         cloud_provider_id = "bah:gcp" // "bah:gpc" uses BigAnimal's cloud account Google Cloud provider, use "gcp" for your cloud account
->>>>>>> 8525388f
       }
       region = {
         region_id = "us-east1"
@@ -141,11 +137,7 @@
       }
       private_networking = false
       cloud_provider = {
-<<<<<<< HEAD
-        cloud_provider_id = "gcp" // use "bah:gcp" for BigAnimal's cloud account Google Cloud provider
-=======
         cloud_provider_id = "bah:gcp" // "bah:gpc" uses BigAnimal's cloud account Google Cloud provider, use "gcp" for your cloud account
->>>>>>> 8525388f
       }
       region = {
         region_id = "europe-west1"
@@ -170,11 +162,7 @@
         region_id = "asia-south1"
       }
       cloud_provider = {
-<<<<<<< HEAD
-        cloud_provider_id = "gcp" // use "bah:gcp" for BigAnimal's cloud account Google Cloud provider
-=======
         cloud_provider_id = "bah:gcp" // "bah:gpc" uses BigAnimal's cloud account Google Cloud provider, use "gcp" for your cloud account
->>>>>>> 8525388f
       }
       maintenance_window = {
         is_enabled = true
