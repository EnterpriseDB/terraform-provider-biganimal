--- conflicted
+++ resolved
@@ -102,7 +102,6 @@
     #  ]
   }
 
-<<<<<<< HEAD
   #tags = [
   #  {
   #     tag_name  = "ex-tag-name-1"
@@ -112,7 +111,7 @@
   #     tag_name  = "ex-tag-name-2"
   #  },
   #]
-=======
+
   # pe_allowed_principal_ids = [
   #   <example_value> # ex: 123456789012
   # ]
@@ -120,7 +119,6 @@
   # transparent_data_encryption = {
   #   key_id = <example_value>
   # }
->>>>>>> 791f0442
 }
 
 output "password" {
