--- conflicted
+++ resolved
@@ -103,7 +103,6 @@
     #  ]
   }
 
-<<<<<<< HEAD
   #tags = [
   #  {
   #     tag_name  = "ex-tag-name-1"
@@ -113,7 +112,7 @@
   #     tag_name  = "ex-tag-name-2"
   #  },
   #]
-=======
+
   # pe_allowed_principal_ids = [
   #   <example_value> # ex: "development-data-123456"
   # ]
@@ -125,7 +124,6 @@
   # transparent_data_encryption = {
   #   key_id = <example_value>
   # }
->>>>>>> 791f0442
 }
 
 output "password" {
