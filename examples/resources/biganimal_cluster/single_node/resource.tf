--- conflicted
+++ resolved
@@ -79,13 +79,10 @@
   read_only_connections = false
   region                = "eastus2"
   superuser_access      = true
-<<<<<<< HEAD
-  pgvector              = true
+  pgvector              = false
   # restore_cluster_id    = "p-123456789" # uncomment to restore cluster
   # restore_from_deleted  = true
   # restore_point         = "2006-01-02T15:04:05-0700"
-=======
-  pgvector              = false
 
   pg_bouncer = {
     is_enabled = false
@@ -102,7 +99,6 @@
     #    },
     #  ]
   }
->>>>>>> 55fc063e
 }
 
 output "password" {
