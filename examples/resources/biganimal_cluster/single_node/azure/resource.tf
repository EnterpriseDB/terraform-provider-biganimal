terraform {
  required_providers {
    biganimal = {
      source  = "EnterpriseDB/biganimal"
      version = "0.10.0"
    }
    random = {
      source  = "hashicorp/random"
      version = "3.6.0"
    }
  }
}

resource "random_password" "password" {
  length           = 16
  special          = true
  override_special = "!#$%&*()-_=+[]{}<>:?"
}

variable "cluster_name" {
  type        = string
  description = "The name of the cluster."
}

variable "project_id" {
  type        = string
  description = "BigAnimal Project ID"
}

resource "biganimal_cluster" "single_node_cluster" {
  cluster_name = var.cluster_name
  project_id   = var.project_id
  pause        = false

  allowed_ip_ranges {
    cidr_block  = "127.0.0.1/32"
    description = "localhost"
  }

  allowed_ip_ranges {
    cidr_block  = "192.168.0.1/32"
    description = "description!"
  }

  backup_retention_period = "6d"
  cluster_architecture {
    id    = "single"
    nodes = 1
  }
  csp_auth = false

  instance_type = "azure:Standard_D2s_v3"
  password      = resource.random_password.password.result
  pg_config {
    name  = "application_name"
    value = "created through terraform"
  }

  pg_config {
    name  = "array_nulls"
    value = "off"
  }

  storage {
    volume_type       = "azurepremiumstorage"
    volume_properties = "P1"
    size              = "4 Gi"
  }

  maintenance_window = {
    is_enabled = true
    start_day  = 6
    start_time = "03:00"
  }

  pg_type               = "epas"
  pg_version            = "15"
  private_networking    = false
<<<<<<< HEAD
  cloud_provider        = "azure" // use "bah:azure" for BigAnimal's cloud account Azure
=======
  cloud_provider        = "bah:azure" // "bah:azure" uses BigAnimal's cloud account Azure, use "azure" for your cloud account
>>>>>>> 8525388f
  read_only_connections = false
  region                = "eastus2"
  superuser_access      = true
  pgvector              = false
  post_gis              = false

  pg_bouncer = {
    is_enabled = false
    #  settings = [ # If is_enabled is true, remove the comment and enter the settings. Should you prefer something different from the defaults.
    #    {
    #      name      = "autodb_idle_timeout"
    #      operation = "read-write" #valid values ["read-write", "read-only"]. "read-only" is only valid for ha clusters with read_only_connections set to true
    #      value     = "5000"
    #    },
    #    {
    #      name      = "client_idle_timeout"
    #      operation = "read-write" #valid values ["read-write", "read-only"]. "read-only" is only valid for ha clusters with read_only_connections set to true
    #      value     = "6000"
    #    },
    #  ]
  }

  # pe_allowed_principal_ids = [
  #   <example_value> # ex: "9334e5e6-7f47-aE61-5A4F-ee067daeEf4A"
  # ]
}

output "password" {
  sensitive = true
  value     = resource.biganimal_cluster.single_node_cluster.password
}

output "faraway_replica_ids" {
  value = biganimal_cluster.single_node_cluster.faraway_replica_ids
}<|MERGE_RESOLUTION|>--- conflicted
+++ resolved
@@ -76,11 +76,7 @@
   pg_type               = "epas"
   pg_version            = "15"
   private_networking    = false
-<<<<<<< HEAD
-  cloud_provider        = "azure" // use "bah:azure" for BigAnimal's cloud account Azure
-=======
   cloud_provider        = "bah:azure" // "bah:azure" uses BigAnimal's cloud account Azure, use "azure" for your cloud account
->>>>>>> 8525388f
   read_only_connections = false
   region                = "eastus2"
   superuser_access      = true
