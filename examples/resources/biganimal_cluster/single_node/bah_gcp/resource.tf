terraform {
  required_providers {
    biganimal = {
      source  = "EnterpriseDB/biganimal"
      version = "0.11.0"
    }
  }
}

variable "cluster_name" {
  type        = string
  description = "The name of the cluster."
}

variable "project_id" {
  type        = string
  description = "BigAnimal Project ID"
}

resource "biganimal_cluster" "single_node_cluster" {
  cluster_name = var.cluster_name
  project_id   = var.project_id
  pause        = false

  allowed_ip_ranges {
    cidr_block  = "0.0.0.0/0"
    description = "To allow all access"
  }

  backup_retention_period = "6d"
  cluster_architecture {
    id    = "single"
    nodes = 1
  }
  csp_auth = false

  instance_type = "gcp:e2-highcpu-4"
  password      = "thisismyverystrongpassword"
  pg_config {
    name  = "application_name"
    value = "created through terraform"
  }

  pg_config {
    name  = "array_nulls"
    value = "off"
  }

  storage {
    volume_type       = "pd-ssd"
    volume_properties = "pd-ssd"
    size              = "10 Gi"
  }

  maintenance_window = {
    is_enabled = false
    start_day  = 0
    start_time = "00:00"
  }

  # pe_allowed_principal_ids = [
  #   <example_value>
  # ]

  # service_account_ids = [
  #   <only_needed_for_bah:gcp_clusters>
  # ]

<<<<<<< HEAD
  pg_type               = "epas"
  pg_version            = "15"
  private_networking    = true
  cloud_provider        = "bah:gcp"
  read_only_connections = false
  region                = "europe-west1"
  pgvector              = false
  post_gis              = false
=======
  pg_type                = "epas"
  pg_version             = "15"
  private_networking     = true
  cloud_provider         = "bah:gcp"
  read_only_connections  = false
  region                 = "europe-west1"
  pgvector               = false
  post_gis               = false
>>>>>>> 34d6b6bf
  volume_snapshot_backup = false


  pg_bouncer = {
    is_enabled = false
    #  settings = [ # If is_enabled is true, remove the comment and enter the settings. Should you prefer something different from the defaults.
    #    {
    #      name      = "autodb_idle_timeout"
    #      operation = "read-write" #valid values ["read-write", "read-only"]. "read-only" is only valid for ha clusters with read_only_connections set to true
    #      value     = "5000"
    #    },
    #    {
    #      name      = "client_idle_timeout"
    #      operation = "read-write" #valid values ["read-write", "read-only"]. "read-only" is only valid for ha clusters with read_only_connections set to true
    #      value     = "6000"
    #    },
    #  ]
  }
}

output "password" {
  sensitive = true
  value     = resource.biganimal_cluster.single_node_cluster.password
}

output "faraway_replica_ids" {
  value = biganimal_cluster.single_node_cluster.faraway_replica_ids
}<|MERGE_RESOLUTION|>--- conflicted
+++ resolved
@@ -66,16 +66,6 @@
   #   <only_needed_for_bah:gcp_clusters>
   # ]
 
-<<<<<<< HEAD
-  pg_type               = "epas"
-  pg_version            = "15"
-  private_networking    = true
-  cloud_provider        = "bah:gcp"
-  read_only_connections = false
-  region                = "europe-west1"
-  pgvector              = false
-  post_gis              = false
-=======
   pg_type                = "epas"
   pg_version             = "15"
   private_networking     = true
@@ -84,7 +74,6 @@
   region                 = "europe-west1"
   pgvector               = false
   post_gis               = false
->>>>>>> 34d6b6bf
   volume_snapshot_backup = false
 
 
